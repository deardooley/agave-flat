--- conflicted
+++ resolved
@@ -16,7 +16,6 @@
     <url-pattern>/*</url-pattern>
   </filter-mapping>
 
-<<<<<<< HEAD
   <!-- Restlet adapter -->
   <servlet>
     <servlet-name>Agave Jobs API</servlet-name>
@@ -24,105 +23,6 @@
     <init-param>
         <param-name>org.restlet.application</param-name>
         <param-value>org.iplantc.service.jobs.JobsApplication</param-value>
-=======
-  <!--  Quartz initialization servlet -->
-  <servlet>
-    <servlet-name>StagingInitializer</servlet-name>
-    <servlet-class>org.quartz.ee.servlet.QuartzInitializerServlet</servlet-class>
-    <init-param>
-      <param-name>config-file</param-name>
-      <param-value>quartz/staging.properties</param-value>
-    </init-param>
-    <init-param>
-      <param-name>shutdown-on-unload</param-name>
-      <param-value>true</param-value>
-    </init-param>
-    <init-param>
-      <param-name>wait-on-shutdown</param-name>
-      <param-value>true</param-value>
-    </init-param>
-    <init-param>
-      <param-name>start-scheduler-on-load</param-name>
-      <param-value>true</param-value>
-    </init-param>
-    <load-on-startup>1</load-on-startup>
-  </servlet>
-  
-  <!--  Quartz initialization servlet -->
-  <servlet>
-    <servlet-name>SubmissionInitializer</servlet-name>
-    <servlet-class>org.quartz.ee.servlet.QuartzInitializerServlet</servlet-class>
-    <init-param>
-      <param-name>config-file</param-name>
-      <param-value>quartz/submission.properties</param-value>
-    </init-param>
-    <init-param>
-      <param-name>shutdown-on-unload</param-name>
-      <param-value>true</param-value>
-    </init-param>
-    <init-param>
-      <param-name>wait-on-shutdown</param-name>
-      <param-value>true</param-value>
-    </init-param>
-    <init-param>
-      <param-name>start-scheduler-on-load</param-name>
-      <param-value>true</param-value>
-    </init-param>
-    <load-on-startup>1</load-on-startup>
-  </servlet>
-
-	<!--  Quartz initialization servlet -->
-  <servlet>
-    <servlet-name>MonitoringInitializer</servlet-name>
-    <servlet-class>org.quartz.ee.servlet.QuartzInitializerServlet</servlet-class>
-    <init-param>
-      <param-name>config-file</param-name>
-      <param-value>quartz/monitoring.properties</param-value>
-    </init-param>
-    <init-param>
-      <param-name>shutdown-on-unload</param-name>
-      <param-value>true</param-value>
-    </init-param>
-    <init-param>
-      <param-name>wait-on-shutdown</param-name>
-      <param-value>true</param-value>
-    </init-param>
-    <init-param>
-      <param-name>start-scheduler-on-load</param-name>
-      <param-value>true</param-value>
-    </init-param>
-    <load-on-startup>1</load-on-startup>
-  </servlet>
-  
-  <servlet>
-    <servlet-name>ArchivingInitializer</servlet-name>
-    <servlet-class>org.quartz.ee.servlet.QuartzInitializerServlet</servlet-class>
-    <init-param>
-      <param-name>config-file</param-name>
-      <param-value>quartz/archiving.properties</param-value>
-    </init-param>
-    <init-param>
-      <param-name>shutdown-on-unload</param-name>
-      <param-value>true</param-value>
-    </init-param>
-    <init-param>
-      <param-name>wait-on-shutdown</param-name>
-      <param-value>true</param-value>
-    </init-param>
-    <init-param>
-      <param-name>start-scheduler-on-load</param-name>
-      <param-value>true</param-value>
-    </init-param>
-    <load-on-startup>1</load-on-startup>
-  </servlet>
-  
-  <servlet>
-    <servlet-name>ZombieInitializer</servlet-name>
-    <servlet-class>org.quartz.ee.servlet.QuartzInitializerServlet</servlet-class>
-    <init-param>
-      <param-name>config-file</param-name>
-      <param-value>quartz/zombie.properties</param-value>
->>>>>>> 5355a194
     </init-param>
     <init-param>
       <param-name>shutdown-on-unload</param-name>
