--- conflicted
+++ resolved
@@ -224,15 +224,6 @@
 		Assert.assertTrue(searchJobs.contains(job), "findMatching did not return the saved job.");
 	}
 	
-<<<<<<< HEAD
-	@Test(dataProvider="searchJobsProvider", dependsOnMethods={"findMatching"} )
-    public void findMatchingTime(String attribute, Object value) throws Exception
-    {
-	    SimpleDateFormat formatter = new SimpleDateFormat("yyyy-MM-dd");
-	    
-        Job job = createJob(JobStatusType.FINISHED);
-        Assert.assertNotNull(job.getId(), "Failed to generate a job ID.");
-=======
 	@DataProvider(parallel=false)
 	protected Object[][] findMatchingTimeProvider() throws Exception {
 		
@@ -283,8 +274,7 @@
     public void findMatchingCreatedTime(String operator, String relativeTimePhrase, boolean shouldMatch) throws Exception
     {   
         Job job = createJob(JobStatusType.CLEANING_UP);
-        JobDao.persist(job);
->>>>>>> 7ac90f80
+        JobDao.create(job);
         
         Assert.assertNotNull(job.getId(), "Failed to generate a job ID.");
 //        Job savedJob = JobDao.getByUuid(job.getUuid());
@@ -360,7 +350,7 @@
     public void findExactCreatedTime(String operator, String relativeTimePhrase, boolean shouldMatch) throws Exception
     {   
         Job job = createJob(JobStatusType.FINISHED);
-        JobDao.persist(job);
+        JobDao.create(job);
         Assert.assertNotNull(job.getId(), "Failed to generate a job ID.");
         
         String searchTerm = "created" + "." + operator;
@@ -512,13 +502,8 @@
 	
 	@Test(dataProvider="dateSearchExpressionTestProvider", dependsOnMethods={"findMatchingCaseInsensitive"}, enabled=true)
 	public void dateSearchExpressionTest(String attribute, String dateFormattedString, boolean shouldSucceed) throws Exception
-<<<<<<< HEAD
     {
 	    Job job = createJob(JobStatusType.ARCHIVING, false); // don't save job yet
-=======
-	{
-	    Job job = createJob(JobStatusType.ARCHIVING);
->>>>>>> 7ac90f80
 	    job.setCreated(new DateTime().minusYears(5).toDate());
         JobDao.create(job);
         Assert.assertNotNull(job.getId(), "Failed to generate a job ID.");
