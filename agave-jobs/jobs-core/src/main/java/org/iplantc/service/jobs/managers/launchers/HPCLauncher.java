--- conflicted
+++ resolved
@@ -64,14 +64,9 @@
 	 * Creates an instance of a JobLauncher capable of submitting jobs to batch
 	 * queuing systems on HPC resources.
 	 */
-<<<<<<< HEAD
 	public HPCLauncher(Job job, IPhaseWorker worker)
 	{
 		super(job, worker);
-=======
-	public HPCLauncher(Job job) {
-		super(job);
->>>>>>> 6702ccbf
 	}
 
 	/*
