/**
 *
 */
package org.iplantc.service.jobs.managers;

import java.io.File;
import java.io.IOException;
import java.util.ArrayList;
import java.util.Arrays;
import java.util.Date;
import java.util.HashMap;
import java.util.List;
import java.util.Map;

import org.apache.commons.io.FileUtils;
import org.apache.commons.lang.StringUtils;
import org.apache.log4j.Logger;
import org.hibernate.StaleObjectStateException;
import org.hibernate.UnresolvableObjectException;
import org.iplantc.service.apps.dao.SoftwareDao;
import org.iplantc.service.apps.exceptions.UnknownSoftwareException;
import org.iplantc.service.apps.model.Software;
import org.iplantc.service.apps.model.SoftwareInput;
import org.iplantc.service.apps.model.SoftwareParameter;
import org.iplantc.service.apps.util.ServiceUtils;
import org.iplantc.service.common.util.TimeUtils;
import org.iplantc.service.jobs.Settings;
import org.iplantc.service.jobs.dao.JobDao;
import org.iplantc.service.jobs.dao.JobEventDao;
import org.iplantc.service.jobs.exceptions.JobDependencyException;
import org.iplantc.service.jobs.exceptions.JobException;
import org.iplantc.service.jobs.exceptions.JobProcessingException;
import org.iplantc.service.jobs.exceptions.JobTerminationException;
import org.iplantc.service.jobs.managers.killers.JobKiller;
import org.iplantc.service.jobs.managers.killers.JobKillerFactory;
import org.iplantc.service.jobs.model.Job;
import org.iplantc.service.jobs.model.JobEvent;
import org.iplantc.service.jobs.model.JobUpdateParameters;
import org.iplantc.service.jobs.model.enumerations.JobEventType;
import org.iplantc.service.jobs.model.enumerations.JobStatusType;
<<<<<<< HEAD
import org.iplantc.service.jobs.phases.queuemessages.StopJobMessage;
import org.iplantc.service.jobs.phases.utils.TopicMessageSender;
import org.iplantc.service.jobs.phases.utils.ZombieJobUtils;
=======
import org.iplantc.service.jobs.queue.ZombieJobWatch;
import org.iplantc.service.jobs.queue.factory.AbstractJobProducerFactory;
>>>>>>> bb602a83
import org.iplantc.service.jobs.util.Slug;
import org.iplantc.service.remote.exceptions.RemoteExecutionException;
import org.iplantc.service.systems.dao.SystemDao;
import org.iplantc.service.systems.exceptions.SystemUnavailableException;
import org.iplantc.service.systems.exceptions.SystemUnknownException;
import org.iplantc.service.systems.model.BatchQueue;
import org.iplantc.service.systems.model.ExecutionSystem;
import org.iplantc.service.systems.model.RemoteSystem;
import org.iplantc.service.systems.model.enumerations.SystemStatusType;
import org.iplantc.service.transfer.RemoteDataClient;
import org.iplantc.service.transfer.RemoteFileInfo;
import org.iplantc.service.transfer.URLCopy;
import org.iplantc.service.transfer.dao.TransferTaskDao;
import org.iplantc.service.transfer.exceptions.RemoteDataException;
import org.iplantc.service.transfer.exceptions.TransferException;
import org.iplantc.service.transfer.model.TransferTask;
import org.iplantc.service.transfer.model.enumerations.TransferStatusType;
import org.joda.time.DateTime;
import org.quartz.JobExecutionContext;
import org.quartz.Scheduler;
import org.quartz.SchedulerException;
import org.quartz.impl.StdSchedulerFactory;

import com.fasterxml.jackson.core.JsonProcessingException;
import com.fasterxml.jackson.databind.JsonNode;
import com.fasterxml.jackson.databind.ObjectMapper;
import com.fasterxml.jackson.databind.node.ArrayNode;

/**
 * @author dooley
 *
 */
/**
 * @author dooley
 *
 */
public class JobManager {
	private static final Logger	log	= Logger.getLogger(JobManager.class);

	/**
	 * Returns the {@link ExecutionSystem} for the given {@code job}.
	 * @param job
	 * @return a valid exection system or null of it no longer exists.
	 */
	public static ExecutionSystem getJobExecutionSystem(Job job) throws SystemUnavailableException {
	    RemoteSystem jobExecutionSystem = new SystemDao().findBySystemId(job.getSystem());
	    if (jobExecutionSystem == null) {
	        throw new SystemUnavailableException("Job execution system "
                    + job.getSystem() + " is not currently available");
	    } else {
	        return (ExecutionSystem)jobExecutionSystem;
	    }
	}

	/**
     * Returns the {@link Software} for the given {@code job}.
     * @param job
     * @return a valid {@link Software} object or null of it no longer exists.
     */
    public static Software getJobSoftwarem(Job job) {
        return SoftwareDao.getSoftwareByUniqueName(job.getSoftwareName());
    }

	/**
	 * Removes the job work directory in the event staging fails too many times.
	 *
	 * @param job
	 * @throws SystemUnavailableException
	 * @throws JobException
	 */
	public static Job deleteStagedData(Job job) throws JobException
	{
		ExecutionSystem system = (ExecutionSystem) new SystemDao().findBySystemId(job.getSystem());

		if (system == null || !system.isAvailable() || !system.getStatus().equals(SystemStatusType.UP))
		{
			throw new JobException("System " + system.getName() + " is not available for staging.");
		}

		if (log.isDebugEnabled())
		    log.debug("Cleaning up staging directory for failed job " + job.getUuid());
		job = JobManager.updateStatus(job, JobStatusType.STAGING_INPUTS, "Cleaning up remote work directory.");

		ExecutionSystem remoteExecutionSystem = null;
		RemoteDataClient remoteExecutionDataClient = null;
		String remoteWorkPath = null;
        try
		{
			// copy to remote execution work directory
			remoteExecutionSystem = (ExecutionSystem)new SystemDao().findBySystemId(job.getSystem());
			remoteExecutionDataClient = remoteExecutionSystem.getRemoteDataClient(job.getInternalUsername());
			remoteExecutionDataClient.authenticate();

			Software software = SoftwareDao.getSoftwareByUniqueName(job.getSoftwareName());

			if (!StringUtils.isEmpty(software.getExecutionSystem().getScratchDir())) {
				remoteWorkPath = software.getExecutionSystem().getScratchDir();
			} else if (!StringUtils.isEmpty(software.getExecutionSystem().getWorkDir())) {
				remoteWorkPath = software.getExecutionSystem().getWorkDir();
			}

			if (!StringUtils.isEmpty(remoteWorkPath)) {
				if (!remoteWorkPath.endsWith("/")) remoteWorkPath += "/";
			} else {
				remoteWorkPath = "";
			}

			remoteWorkPath += job.getOwner() +
					"/job-" + job.getUuid() + "-" + Slug.toSlug(job.getName());

			if (remoteExecutionDataClient.doesExist(remoteWorkPath))
			{
				remoteExecutionDataClient.delete(remoteWorkPath);
				if (log.isDebugEnabled())
				    log.debug("Successfully deleted remote work directory " + remoteWorkPath + " for failed job " + job.getUuid());
				job = JobManager.updateStatus(job, JobStatusType.STAGING_INPUTS, "Completed cleaning up remote work directory.");
			} else {
			    if (log.isDebugEnabled())
			        log.debug("Skipping deleting remote work directory " + remoteWorkPath + " for failed job " + job.getUuid() + ". Directory not present.");
				job = JobManager.updateStatus(job, JobStatusType.STAGING_INPUTS, "Completed cleaning up remote work directory.");
			}

			return job;
		}
		catch (RemoteDataException e) {
			throw new JobException(e.getMessage(), e);
		}
		catch (Exception e)
		{
			throw new JobException("Failed to delete remote work directory " + remoteWorkPath, e);
		}
		finally
		{
			try { remoteExecutionDataClient.disconnect(); } catch (Exception e) {}
		}
	}

	/**
	 * Kills a running job by updating its status and using the remote
	 * scheduler command and local id to stop it forcefully.
	 *
	 * @param job
	 * @throws Exception
	 */
	public static Job kill(Job job) throws Exception
	{
		if (!JobStatusType.hasQueued(job.getStatus()) || job.getStatus() == JobStatusType.ARCHIVING)
		{
			// if it's not in queue, just update the status.
			job = stopRunningJob(job, "Job cancelled by user.");
			return job;
		}
		else if (!job.isRunning())
		{
			// nothing to be done for jobs that are not running
			return job;
		}
		else
		{
		    JobKiller killer = null;

			int retries = 0;
			while (retries < Settings.JOB_MAX_SUBMISSION_RETRIES)
			{
			    try
                {
                    log.debug("Attempt " + (retries+1) + " to kill job " + job.getUuid() +
                            " and clean up assets");

                    killer = JobKillerFactory.getInstance(job);
                    killer.attack();

                    log.debug("Successfully killed remaining processes of job " + job.getUuid());

                    job = JobManager.updateStatus(job, JobStatusType.FAILED,
                            "Successfully killed remote job process.");

                    return job;
                }
			    catch (SystemUnavailableException  e) {
			    	
			    	String message = "Failed to kill job " + job.getUuid()
                            + " identified by id " + job.getLocalJobId() + " on " + job.getSystem()
                            + ". The system is currently unavailable.";

                    log.debug(message);
                    
                    job = JobManager.updateStatus(job, job.getStatus(), "Failed to kill job "
                            + " identified by id " + job.getLocalJobId() + " on " + job.getSystem()
                            + ". Response from " + job.getSystem() + ": " + e.getMessage());

                    throw new JobTerminationException(message, e);
			    }
                catch (RemoteExecutionException e) {

                    job = killer.getJob();

                    String message = "Failed to kill job " + job.getUuid()
                            + " identified by id " + job.getLocalJobId() + " on " + job.getSystem()
                            + ". Response from " + job.getSystem() + ": " + e.getMessage();

                    log.debug(message);

                    job = JobManager.updateStatus(job, JobStatusType.FAILED, "Failed to kill job "
                            + " identified by id " + job.getLocalJobId() + " on " + job.getSystem()
                            + ". Response from " + job.getSystem() + ": " + e.getMessage());

                    throw new JobTerminationException(message, e);
                }
                catch (JobTerminationException e) {

                    retries++;

                    job = killer.getJob();

                    String message = "Failed to kill job " + job.getUuid() +
                            " on attempt " + retries + ". Response from " + job.getSystem() + ": " + e.getMessage();

                    log.debug(message);

                    job = JobManager.updateStatus(job, job.getStatus(), message);

                    if (retries == Settings.JOB_MAX_SUBMISSION_RETRIES) {

                        message = "Failed to kill job " + job.getUuid() +
                                " after " + retries + "  attempts. Terminating job.";

                        log.debug(message);

                        job = JobManager.updateStatus(job, JobStatusType.FAILED, message);

                        return job;
                    }
                }

			}

			// Occasionally the status check will have run or the job will actually complete
			// prior to this being called. That will invalidate the current object. Here we
			// refresh with job prior to updating the status so we don't get a stale state
			// exception.
			job = stopRunningJob(job, null);
			return job;
		}
	}

	/** Stop a running job by doing the following: 
	 * 
	 *     1. Change the job status
	 *     2. Cancel transfers
	 *     3. Interrupt the job's worker thread
	 * 
	 * @param job to the job to be stopped
	 * @param stopMsg a custom message saved with the status change or 
	 *         null to save the standard message
	 * @return the refreshed job object
	 * @throws JobException on error
	 */
	private static Job stopRunningJob(Job job, String stopMsg) throws JobException
	{
	    // ----- Update the job status.
	    if (stopMsg == null) stopMsg = JobStatusType.STOPPED.getDescription();
        job = JobManager.updateStatus(job, JobStatusType.STOPPED, stopMsg);

        // ----- Interrupt the job's worker thread.
        // Do this as soon as we can to give any currently executing worker the
        // largest window in which to receive the interrupt.
        StopJobMessage message = new StopJobMessage(job.getName(), job.getUuid(), 
                                                    job.getTenantId(), job.getEpoch());
        try {TopicMessageSender.sendJobMessage(message);}
        catch (Exception e) {
            String msg = "Unable to send job interrupt message: " + message.toString();
            log.error(msg, e);
        }

        // ----- Cancel transfers.
        for (JobEvent event: job.getEvents()) {
            if (event.getTransferTask() != null)
            {
                if (event.getTransferTask().getStatus() == TransferStatusType.PAUSED ||
                        event.getTransferTask().getStatus() == TransferStatusType.QUEUED ||
                        event.getTransferTask().getStatus() == TransferStatusType.RETRYING ||
                        event.getTransferTask().getStatus() == TransferStatusType.TRANSFERRING) {
                    try {
                        TransferTaskDao.cancelAllRelatedTransfers(event.getTransferTask().getId());
                    } catch (Exception e ) {
                        log.error("Failed to cancel transfer task " +
                                event.getTransferTask().getUuid() + " while stopping job " +
                                job.getUuid(), e);
                    }
                }
            }
        }
        
        return job;
	}
	
    /** Rollback a job to a prior status.
     * 
     * @param job the job to be rolled back
     * @param rollbackMessage a custom message saved with the status change or 
     *                        null to save the standard message
     * @return the refreshed job object
     * @throws JobException on error
     */
    public static Job rollbackJob(Job job, String rollbackMessage) throws JobException
    {
        return JobDao.rollback(job, rollbackMessage);
    }
    
	/**
	 * Sets {@link Job#setVisible(Boolean)} to true and
	 * updates the timestamp. A {@link JobEventType#RESTORED} event
	 * is thrown.
	 *
	 * @param jobId
	 * @throws JobException
	 */
	public static Job restore(long jobId, String invokingUsername) throws JobTerminationException, JobException
	{
		Job job = null; 
				
		try {
			job = JobDao.getById(jobId);
		
			if ((job != null) && !job.isVisible()) {
				try {
				    // Update visible flag.
				    JobUpdateParameters jobUpdateParameters = new JobUpdateParameters();
				    jobUpdateParameters.setVisible(true);
					JobDao.update(job, jobUpdateParameters);
					
					// Add event to job.
					job.addEvent(new JobEvent(
							JobEventType.RESTORED.name(), 
							"Job was restored by " + invokingUsername,
							invokingUsername));
					
					return job;
				}
				catch (Throwable e) {
					throw new JobException("Failed to restore job " + job.getUuid() + ".", e);
				}
			}
			else {
				throw new JobException("Job is already visible.");
			}
		}
		catch (UnresolvableObjectException e) {
			throw new JobException("Unable to restore job. If this persists, please contact your tenant administrator.", e);
		}
		catch (JobException e) {
			throw e;
		}
	}

    /**
     * Sets the job's visibility attribute to false and
     * updates the timestamp. A {@link JobEventType#DELETED} event
     * is thrown. If the job was running, a {@link JobEventType#STOPPED} event
     * is also thrown.
     *
     * @param jobId
     * @throws JobException
     */
    public static Job hide(long jobId, String invokingUsername) throws JobTerminationException, JobException
    {
        Job job = JobDao.getById(jobId);
        
        // make sure the job is visible
        if (job.isVisible()) {
            
            // if the job isn't running, we can just flip the visibility flag and move on
            if ((job != null) && !job.isRunning())
            {
                try {
                    // Update visible flag.
                    JobUpdateParameters jobUpdateParameters = new JobUpdateParameters();
                    jobUpdateParameters.setVisible(false);
                    JobDao.update(job, jobUpdateParameters);
                    
                    // Add event to job.
                    job.addEvent(new JobEvent(
                            JobEventType.DELETED.name(), 
                            "Job was deleted by user " + invokingUsername,
                            invokingUsername));
                }
                catch (Throwable e) {
                    throw new JobException("Failed to update job " + job.getUuid() + ".", e);
                }
            }
            // otherwise, we need to attempt to kill the remote job
            else
            {
                JobKiller killer = null;
                try {
                    killer = JobKillerFactory.getInstance(job);
                    killer.attack();
                } 
                catch (SystemUnavailableException e) {
                    throw new JobTerminationException("Failed to stop job " + job.getUuid() + 
                            ". Execution system is unavailable.", e);
                }
                catch (RemoteExecutionException e) {
                    throw new JobTerminationException("Failed to stop " + job.getUuid()
                            + " at user's request. An error occurred communicating "
                            + "with the remote host", e);
                }
                catch (JobTerminationException e) {
                    throw e;
                }
                catch (Throwable t) {
                    throw new JobException("Unexpected error stopping job " + job.getUuid() + 
                            " at user's request.", t);
                }
                finally {
                    // Update visible flag and status.
                    JobUpdateParameters jobUpdateParameters = new JobUpdateParameters();
                    jobUpdateParameters.setVisible(false);
                    jobUpdateParameters.setStatus(JobStatusType.STOPPED);
                    jobUpdateParameters.setErrorMessage("Job stopped by user " + invokingUsername);
                    
                    // Update dates.
                    Date jobHiddenDate = new DateTime().toDate();
                    jobUpdateParameters.setLastUpdated(jobHiddenDate);
                    jobUpdateParameters.setEndTime(jobHiddenDate);
                    JobDao.update(job, jobUpdateParameters);
                    
                    // Add event to job.
                    job.addEvent(new JobEvent(
                            JobEventType.DELETED.name(), 
                            "Job was deleted by user " + invokingUsername,
                            invokingUsername));
                    
                    // Interrupt the worker thread that might be processing this job now.
                    StopJobMessage message = new StopJobMessage(job.getName(), job.getUuid(), 
                                                                job.getTenantId(), job.getEpoch());
                    try {TopicMessageSender.sendJobMessage(message);}
                    catch (Exception e) {
                        String msg = "Unable to send job interrupt message: " + message.toString();
                        log.error(msg, e);
                    }
                }
            }
        }
        
        return job;
    }
    
	/**
	 * Updates the status of a job, updates the timestamps as appropriate
	 * based on the status, and writes a new JobEvent to the job's history.
	 * 
	 * If present, the optional extraUpdates object can contain updates to job fields
	 * other than the status field.  These updates will be applied in the same 
	 * transaction as the status update if that update is actually performed.  The
	 * method's status parameter takes precedence over a status setting in the 
	 * extraUpdates object.
	 *
	 * @param job
	 * @param status
	 * @param extraUpdates optional update parameters other than status
	 * @throws JobException
	 */
	public static Job updateStatus(Job job, JobStatusType status, JobUpdateParameters... extraUpdates)
			throws JobException
	{
		return updateStatus(job, status, status.getDescription(), extraUpdates);
	}

    /**
     * Updates the status of a job, its timestamps, and writes a new
     * JobEvent to the job's history with the given status and message.
     *
     * If present, the optional extraUpdates object can contain updates to job fields
     * other than the status and errorMessage fields.  These updates will be applied in 
     * the same transaction as the status update if that update is actually performed.  
     * The method's status and error message parameters take precedence over settings of
     * those field in the extraUpdates object.
     *
     * @param job
     * @param status
     * @param errorMessage
     * @param extraUpdates optional update parameters other than status and errorMessage
     * @return Updated job object
     * @throws JobException
     */
    public static Job updateStatus(Job job, JobStatusType status, String errorMessage, 
                                   JobUpdateParameters... extraUpdates)
    throws JobException
    {
        // The called method determine if the event gets sent.
        JobEvent event = new JobEvent(job, status, errorMessage, job.getOwner());
        return updateStatus(job, status, event, extraUpdates);
    }

	/**
	 * Updates the status of a job, its timestamps, and writes a new
	 * JobEvent to the job's history with the given status and message.
	 *
     * This method and JobDao.update() comprise the two ways that status updates
     * can be safely performed.  This method calls JobManager.update(), which  
     * is ultimately responsible for validating status changes and locking
     * the job record during status transitions.  Use this method if you require 
     * visibility and event processing; use JobDao.update() if you only need
     * to update a job record and don't want side-effects.
     *   
     * If present, the optional extraUpdates object can contain updates to job fields
     * other than the status field.  These updates will be applied in the same 
     * transaction as the status update if that update is actually performed.  The
     * method's status parameter takes precedence over a status setting in the 
     * extraUpdates object; the event's description field takes precedence over
     * an errorMessage setting in the extraUpdates object.
     *
	 * @param job
	 * @param status
	 * @param event
	 * @param extraUpdates optional update parameters other than status and errorMessage
	 * @return Updated job object
	 * @throws JobException
	 */
	public static Job updateStatus(Job job, JobStatusType status, JobEvent event, 
	                               JobUpdateParameters... extraUpdates)
	throws JobException
	{
	    // ----------------- Initialize Parms ----------------------
	    // Create a new parms object if the user did not provide one.
        JobUpdateParameters parms;
        if (extraUpdates.length > 0) parms = extraUpdates[0];
          else parms = new JobUpdateParameters();
        
        // ----------------- Job Processing ------------------------ 
	    // Determine if the status and message have changed on visible jobs.
	    if (job.isVisible() &&
	        ((status != job.getStatus()) ||
	        !StringUtils.equals(job.getErrorMessage(), event.getDescription())))
	    {
	        // We only change the status on visible jobs 
	        // when the status or message has changed.
	        parms.setStatus(status);
	        parms.setErrorMessage(event.getDescription());
	    }
	    else 
	    {
            // Avoid conflicting signals between explicit 
            // and implicit method parameters when we do
	        // not want the status or message updated. 
            parms.unsetStatus();
            parms.unsetErrorMessage();
	    }
	    
        // Always update dates and timestamps without overwriting existing ones.
        assignStatusDates(job, parms, status);
        
        // Write the job record and read it back.  If the status was changed
        // and the transition is not legal, an exception will be thrown.
        JobDao.update(job, parms);
        
        // ----------------- Event Processing ---------------------- 
        // Either process the event or simply record it 
        // depending on whether the job is deleted.
        if (job.isVisible()) job.addEvent(event);
            else 
            {
                // Indicate that event is ignored before recording it.
                event.setDescription(event.getDescription() + 
                        " Event will be ignored because job has been deleted.");
                JobEventDao.persist(event);
            }
	    
        // Return updated job object.
		return job;
	}
	
    /** Set various job date fields when changing status.  Date fields
     * in the update parameter are assigned based on the new status and
     * whether the job already has the field assigned.  If the job has
     * a timestamp field assigned, this method will NOT attempt to update
     * it to avoid overwriting a previously assigned value in the database. 
     * 
     * @param job the job who timestamps are not to be overwritten or rewrittens
     * @param jobParms the job update parameter specified how to update the job record
     * @param status the new status being assigned to the job
     */
    private static void assignStatusDates(Job job, JobUpdateParameters jobParms, 
                                          JobStatusType status)
    {
        // Get current timestamp.
        Date date = new DateTime().toDate();
        
        // Make sure the lastUpdated time was always explicitly set.
        if (!jobParms.isLastUpdatedFlag()) jobParms.setLastUpdated(date);
        
        // Determine if any of the other timestamps should be updated.
        // Don't overwrite timestamps already in the job unless explicitly
        // set in the parameter object.
        switch (status)
        {
            case QUEUED:
                if ((job.getSubmitTime() == null) && !jobParms.isSubmitTimeFlag()) 
                    jobParms.setSubmitTime(date);
                break;
                
            case RUNNING:
                if ((job.getStartTime() == null) && !jobParms.isStartTimeFlag())
                    jobParms.setStartTime(date);
                break;
                
            case FINISHED:
            case KILLED:
            case STOPPED:
            case FAILED:
                if ((job.getEndTime() == null) && !jobParms.isEndTimeFlag())
                    jobParms.setEndTime(date);
                break;
                
            default:
                break;
        }
    }
    
	/**
	 * This method attempts to archive a job's output by retrieving the
	 * .agave.archive shadow file from the remote job directory and staging
	 * everything not in there to the user-supplied Job.archivePath on the
	 * Job.archiveSystem
	 *
	 * @param job
	 * @throws SystemUnavailableException
	 * @throws SystemUnknownException
	 * @throws JobException
	 */
	public static void archive(Job job)
	throws SystemUnavailableException, SystemUnknownException, JobException
	{
		ExecutionSystem executionSystem = (ExecutionSystem) new SystemDao().findBySystemId(job.getSystem());

		if (executionSystem == null || !executionSystem.isAvailable() || !executionSystem.getStatus().equals(SystemStatusType.UP))
		{
			throw new SystemUnavailableException("Job execution system " + executionSystem.getSystemId() + " is not available.");
		}

		if (log.isDebugEnabled())
		    log.debug("Beginning archive inputs for job " + job.getUuid() + " " + job.getName());

		RemoteDataClient archiveDataClient = null;
		RemoteDataClient executionDataClient = null;
		RemoteSystem remoteArchiveSystem = null;

		// we should be able to archive from anywhere. Given that we can stage in condor
		// job data from remote systems, we should be able to stage it out as well. At
		// this point we are guaranteed that the worker running this bit of code has
		// access to the job output folder. The RemoteDataClient abstraction will handle
		// the rest.
		File archiveFile = null;
		try
		{
			try
			{
				executionDataClient = executionSystem.getRemoteDataClient(job.getInternalUsername());
				executionDataClient.authenticate();
			}
			catch (Exception e)
			{
				throw new JobException("Failed to authenticate to the execution system "
						+ executionSystem.getSystemId());
			}

			// copy remote archive file to temp space
			String remoteArchiveFile = job.getWorkPath() + File.separator + ".agave.archive";

			String localArchiveFile = FileUtils.getTempDirectoryPath() + File.separator +
					"job-" + job.getUuid() + "-" + System.currentTimeMillis();

			// pull remote .archive file and parse it for a list of paths relative
			// to the job.workDir to exclude from archiving. Generally this will be
			// the application binaries, but the app itself may have added or removed
			// things from this file, so we need to process it anyway.
			List<String> jobFileList = new ArrayList<String>();
			try
			{
				if (executionDataClient.doesExist(remoteArchiveFile))
				{
					executionDataClient.get(remoteArchiveFile, localArchiveFile);

					// read it in to find the original job files
					archiveFile = new File(localArchiveFile);
					if (archiveFile.exists())
					{
						if (archiveFile.isFile())
						{
							jobFileList.addAll(FileUtils.readLines(archiveFile));
						}
						else
						{
							archiveFile = new File(localArchiveFile, ".agave.archive");
							if (archiveFile.exists() && archiveFile.isFile()) {
								jobFileList.addAll(FileUtils.readLines(archiveFile));
							}
						}
					}
				}
				else
				{
				    if (log.isDebugEnabled())
				        log.debug("No archive file found for job " + job.getUuid() + " on system " +
							executionSystem.getSystemId() + " at " + remoteArchiveFile +
							". Entire job directory will be archived.");
					job = JobManager.updateStatus(job, JobStatusType.ARCHIVING,
							"No archive file found. Entire job directory will be archived.");
				}
			}
			catch (Exception e)
			{
			    if (log.isDebugEnabled())
			        log.debug("Unable to parse archive file for job " + job.getUuid() + " on system " +
						executionSystem.getSystemId() + " at " + remoteArchiveFile +
						". Entire job directory will be archived.");
				JobManager.updateStatus(job, JobStatusType.ARCHIVING,
						"Unable to parse job archive file. Entire job directory will be archived.");
			}

			remoteArchiveSystem = job.getArchiveSystem();

			if (remoteArchiveSystem == null)
			{
				throw new SystemUnknownException("Unable to archive job output. No archive system could be found.");
			}
			else if (!remoteArchiveSystem.isAvailable() || !remoteArchiveSystem.getStatus().equals(SystemStatusType.UP))
			{
				throw new SystemUnavailableException("Unable to archive job output from system " +
						remoteArchiveSystem.getSystemId() + ". The system is currently unavailable.");
			}
			else
			{
				try
				{
					archiveDataClient = remoteArchiveSystem.getRemoteDataClient(job.getInternalUsername());
					archiveDataClient.authenticate();
				}
				catch (Exception e)
				{
					throw new JobException("Failed to authenticate to the archive system "
							+ remoteArchiveSystem.getSystemId(), e);
				}
			}

			try
			{
				if (!archiveDataClient.doesExist(job.getArchivePath())) {
					archiveDataClient.mkdirs(job.getArchivePath());
					if (archiveDataClient.isPermissionMirroringRequired() && StringUtils.isEmpty(job.getInternalUsername())) {
					    archiveDataClient.setOwnerPermission(job.getOwner(), job.getArchivePath(), true);
                    }
				}
			}
			catch (Exception e)
			{
				throw new JobException("Failed to create archive directory "
						+ job.getArchivePath() + " on " + remoteArchiveSystem.getSystemId(), e);
			}

			// read in remote job work directory listing
			List<RemoteFileInfo> outputFiles = null;
			try
			{
				outputFiles = executionDataClient.ls(job.getWorkPath());
			}
			catch (Exception e) {
				throw new JobException("Failed to retrieve directory listing of "
						+ job.getWorkPath() + " from " + executionSystem.getSystemId(), e);
			}

			// iterate over the work folder and archive everything that wasn't
			// listed in the archive file. We use URL copy here to abstract the
			// third party transfer we would like to do. If possible, URLCopy will
			// do a 3rd party transfer. When not possible, such as when we're going
			// cross-protocol, it will proxy the transfer.
			TransferTask rootTask = new TransferTask(
					"agave://" + job.getSystem() + "/" + job.getWorkPath(),
					"agave://" + job.getArchiveSystem().getSystemId() + "/" +job.getArchivePath(),
					job.getOwner(),
					null,
					null);
			TransferTaskDao.persist(rootTask);

			// Add an event to the job.
			job.addEvent(new JobEvent(
					job.getStatus(),
					"Archiving " + rootTask.getSource() + " to " + rootTask.getDest(),
					rootTask,
					job.getOwner()));

			for (RemoteFileInfo outputFile: outputFiles)
			{
			    JobDao.refresh(job);

			    if (job.getStatus() != JobStatusType.ARCHIVING) break;

				if (StringUtils.equals(outputFile.getName(), ".") || StringUtils.equals(outputFile.getName(), "..")) continue;

				String workFileName = job.getWorkPath() + File.separator + outputFile.getName();
				String archiveFileName = job.getArchivePath() + File.separator + outputFile.getName();
				if (!jobFileList.contains(outputFile.getName()))
				{
					final URLCopy urlCopy = new URLCopy(executionDataClient, archiveDataClient);
					TransferTask childTransferTask = new TransferTask(
							"agave://" + job.getSystem() + "/" + workFileName,
							"agave://" + job.getArchiveSystem().getSystemId() + "/" + archiveFileName,
							job.getOwner(),
							rootTask,
							rootTask);
					try
					{
						TransferTaskDao.persist(childTransferTask);
						urlCopy.copy(workFileName, archiveFileName, childTransferTask);
						rootTask.updateSummaryStats(childTransferTask);
						TransferTaskDao.persist(rootTask);
					}
					catch (TransferException e) {
						throw new JobException("Failed to archive file " + workFileName +
								" to " + childTransferTask.getDest() +
								" due to an error persisting the transfer record.", e);
					}
					catch (Exception e) {
						throw new JobException("Failed to archive file " + workFileName +
								" to " + childTransferTask.getDest() +
								" due to an error during transfer ", e);
					}
				}
			}

			try
			{
			    if (job.getStatus() == JobStatusType.ARCHIVING) {
			        rootTask.setStatus(TransferStatusType.COMPLETED);
			    } else {
			        rootTask.setStatus(TransferStatusType.FAILED);
			    }

			    rootTask.setEndTime(new DateTime().toDate());

				TransferTaskDao.persist(rootTask);
			}
			catch (Exception e) {

			}

			// if it all worked as expected, then delete the job work directory
			try
			{
    				executionDataClient.delete(job.getWorkPath());
    			    JobManager.updateStatus(job, JobStatusType.ARCHIVING_FINISHED,
                            "Job archiving completed successfully.");
			}
			catch (Exception e) {
				log.error("Archiving of job " + job.getUuid() + " completed, "
					+ "but an error occurred deleting the remote work directory "
					+ job.getUuid(), e);
			}
		}
		catch (StaleObjectStateException e) {
			log.error(e);
			throw e;
		}
		catch (SystemUnavailableException e)
		{
			throw e;
		}
		catch (SystemUnknownException e)
		{
			throw e;
		}
		catch (JobException e)
		{
			throw e;
		}
		catch (Exception e) {
			throw new JobException("Failed to archive data due to internal failure.", e);
		}
		finally
		{
			// clean up the local archive file
			FileUtils.deleteQuietly(archiveFile);
			try {
				if (archiveDataClient.isPermissionMirroringRequired() && StringUtils.isEmpty(job.getInternalUsername())) {
					archiveDataClient.setOwnerPermission(job.getOwner(), job.getArchivePath(), true);
				}
			} catch (Exception e) {}
			try { archiveDataClient.disconnect(); } catch (Exception e) {}
			try { executionDataClient.disconnect(); } catch (Exception e) {}
		}
	}
	
	/**
	 * Takes an existing {@link Job} and sanitizes it for resubmission. During this process
	 * the {@link Job#archivePath}, {@link Job#archiveSystem}, etc. will be updated. In the 
	 * event that {@link SoftwareParameter} or {@link SoftwareInput} are no longer valid, the 
	 * job will fail to validate. This is a good thing as it ensures reproducibility. In 
	 * situations where reproducibility is not critical, the {@code ignoreInputConflicts} and 
	 * {@code ignoreParameterConflicts} flags can be set to true to update any hidden field 
	 * defaults or inject them if not previously present.
	 *
	 * @param originalJob the job to resubmit
	 * @param newJobOwner the owner of the new job
	 * @param newJobInternalUsername the internal username of the new job
	 * @param ignoreInputConflicts if true, ignore hidden input conflicts and update accordingly
	 * @param ignoreParameterConflicts if true, ignore hidden parameter conflicts and update accordingly
	 * @return a validated {@link Job} representing the resubmitted job with a unique id.
	 * @throws JobProcessingException
	 * @throws JsonProcessingException
	 * @throws IOException
	 */
	public static Job resubmitJob(Job originalJob, String newJobOwner, String newJobInternalUsername,
			boolean ignoreInputConflicts, boolean ignoreParameterConflicts)
	throws JobProcessingException, JsonProcessingException, IOException
	{
		boolean preserveNotifications = false;
		
		JobRequestProcessor processor = 
				new JobResubmissionRequestProcessor(newJobOwner, 
													newJobInternalUsername,
													ignoreInputConflicts,
													ignoreParameterConflicts,
													preserveNotifications);
		
		JsonNode originalJobJson = new ObjectMapper().readTree(originalJob.toJSON());
		
		Job newJob = processor.processJob(originalJobJson);
		
		return newJob;
	}

	/**
	 * Takes a JsonNode representing a job request and parses it into a job object.
	 *
	 * @param json a JsonNode containing the job request
	 * @return validated job object ready for submission
	 * @throws JobProcessingException
	 */
	public static Job processJob(JsonNode json, String username, String internalUsername)
	throws JobProcessingException
	{
		JobRequestProcessor processor = new JobRequestProcessor(username, internalUsername);
		return processor.processJob(json);
	}

	/**
	 * Takes a Form representing a job request and parses it into a job object. This is a
	 * stripped down, unstructured version of the other processJob method.
	 *
	 * @param json a JsonNode containing the job request
	 * @return validated job object ready for submission
	 * @throws JobProcessingException
	 */
	public static Job processJob(Map<String, Object> jobRequestMap, String username, String internalUsername)
	throws JobProcessingException
	{
		JobRequestProcessor processor = new JobRequestProcessor(username, internalUsername);
		return processor.processJob(jobRequestMap);
		
	}

	/**
	 * Finds queue on the given executionSystem that supports the given number of nodes and
	 * memory per node given.
	 *
	 * @param nodes a positive integer value or -1 for no limit
	 * @param processors positive integer value or -1 for no limit
	 * @param memory memory in GB or -1 for no limit
	 * @param requestedTime time in hh:mm:ss format
	 * @return a BatchQueue matching the given parameters or null if no match can be found
	 */
	public static BatchQueue selectQueue(ExecutionSystem executionSystem, Long nodes, Double memory, String requestedTime)
	{

		return selectQueue(executionSystem, nodes, memory, (long)-1, requestedTime);
	}

	/**
	 * Finds queue on the given executionSystem that supports the given number of nodes and
	 * memory per node given.
	 *
	 * @param nodes a positive integer value or -1 for no limit
	 * @param processors positive integer value or -1 for no limit
	 * @param memory memory in GB or -1 for no limit
	 * @param requestedTime time in hh:mm:ss format
	 * @return a BatchQueue matching the given parameters or null if no match can be found
	 */
	public static BatchQueue selectQueue(ExecutionSystem executionSystem, Long nodes, Double memory, Long processors, String requestedTime)
	{

		if (validateBatchSubmitParameters(executionSystem.getDefaultQueue(), nodes, processors, memory, requestedTime))
		{
			return executionSystem.getDefaultQueue();
		}
		else
		{
			BatchQueue[] queues = executionSystem.getBatchQueues().toArray(new BatchQueue[]{});
			Arrays.sort(queues);
			for (BatchQueue queue: queues)
			{
				if (queue.isSystemDefault())
					continue;
				else if (validateBatchSubmitParameters(queue, nodes, processors, memory, requestedTime))
					return queue;
			}
		}

		return null;
	}

	/**
	 * Validates that the queue supports the number of nodes, processors per node, memory and
	 * requestedTime provided. If any of these values are null or the given values exceed the queue
	 * limits, it returns false.
	 *
	 * @param queue the BatchQueue to check against
	 * @param nodes a positive integer value or -1 for no limit
	 * @param processors positive integer value or -1 for no limit
	 * @param memory memory in GB or -1 for no limit
	 * @param requestedTime time in hh:mm:ss format
	 * @return true if all the values are non-null and within the limits of the queue
	 */
	public static boolean validateBatchSubmitParameters(BatchQueue queue, Long nodes, Long processors, Double memory, String requestedTime)
	{
		if (queue == null ||
			nodes == null ||  nodes == 0 || nodes < -1 ||
			processors == null || processors == 0 || processors < -1 ||
			memory == null || memory == 0 || memory < -1 ||
			StringUtils.isEmpty(requestedTime) || StringUtils.equals("00:00:00", requestedTime))
		{
			return false;
		}

		if (queue.getMaxNodes() > 0 && queue.getMaxNodes() < nodes) {
			return false;
		}

		if (queue.getMaxProcessorsPerNode() > 0 && queue.getMaxProcessorsPerNode() < processors) {
			return false;
		}

		if (queue.getMaxMemoryPerNode() > 0 && queue.getMaxMemoryPerNode() < memory) {
			return false;
		}

		if (queue.getMaxRequestedTime() != null &&
				TimeUtils.compareRequestedJobTimes(queue.getMaxRequestedTime(), requestedTime) == -1)

		{
			return false;
		}

		return true;
	}

	/**
	 * Returns a map of all inputs needed to run the job comprised of the user-supplied
	 * inputs as well as the default values for hidden and unspecified, but required inputs.
	 * This is needed during staging and job submission because the original job submission
	 * may not contain all the inputs actually needed to run the job depending on whether
	 * or not there are hidden fields in the app description.
	 *
	 * @param job
	 * @return
	 * @throws JobException
	 */
	public static Map<String, String[]> getJobInputMap(Job job) throws JobException
	{
		try
		{
			Map<String, String[]> map = new HashMap<String, String[]>();

			JsonNode jobInputJson = job.getInputsAsJsonObject();
			Software software = SoftwareDao.getSoftwareByUniqueName(job.getSoftwareName());
			if (software != null) {
				for (SoftwareInput input: software.getInputs())
				{
					if (jobInputJson.has(input.getKey()))
					{
						JsonNode inputJson = jobInputJson.get(input.getKey());
						String[] inputValues = null;
						if (inputJson == null || inputJson.isNull() || (inputJson.isArray() && inputJson.size() == 0))
						{
							// no inputs, don't even include it in the map
							continue;
						}
						else if (inputJson.isArray())
						{
							// should be an array of
							inputValues = ServiceUtils.getStringValuesFromJsonArray((ArrayNode)inputJson, false);
						}
						else
						{
							inputValues = new String[]{ inputJson.textValue() };
						}
	
						map.put(input.getKey(), inputValues);
					}
					else if (!input.isVisible())
	 				{
						String[] inputValues = ServiceUtils.getStringValuesFromJsonArray(input.getDefaultValueAsJsonArray(), false);
						map.put(input.getKey(), inputValues);
	 				}
				}
	
				return map;
			}
			else {
				throw new UnknownSoftwareException("No app found for job " + job.getUuid() + " with id " + job.getSoftwareName());
			}
		}
		catch (Throwable e) {
			throw new JobException("Unable to parse job and app inputs", e);
		}
	}

    /**
     * Determines whether the job has completed archiving and can thus
     * refer to the archive location for requests for its output data.
     *  TODO: fix this shit
     * @param job
     * @return
     * @throws JobException 
     */
    public static boolean isJobDataFullyArchived(Job job)
    {
        if (job.isArchiveOutput())
        {
            if (job.getStatus() == JobStatusType.ARCHIVING_FINISHED) {
                return true;
            }
            else if (job.getStatus() == JobStatusType.FINISHED) {
                try {
                    for (JobEvent event: JobEventDao.getByJobId(job.getId())) {
                        if (StringUtils.equalsIgnoreCase(event.getStatus(), JobStatusType.ARCHIVING_FINISHED.name())) {
                            return true;
                        }
                    }
                }
                catch (Exception e)
                {
                    // Log, swallow the exception, and then quit.
                    String msg = "Unable to access job events for job " + job.getId() + 
                                 " with unique id " + job.getUuid() + ".";
                    log.error(msg, e);
                }
            }
        }

        // anything else means the job failed, hasn't reached a point of
        // archiving, is in process, or something happened.
        return false;
    }
    
    /**
     * Determines whether the job ever began archiving
     * @param job
     * @return
     * @throws JobException 
     */
    public static boolean isJobDataPartiallyArchived(Job job) throws JobException
    {
        if (job.isArchiveOutput())
        {
            if (job.getStatus() == JobStatusType.ARCHIVING || 
            		job.getStatus() == JobStatusType.ARCHIVING_FINISHED || 
            		job.getStatus() == JobStatusType.ARCHIVING_FAILED) {
                return true;
            }
            else if (job.getStatus() == JobStatusType.FINISHED || 
            		job.getStatus() == JobStatusType.FAILED) {
                for (JobEvent event: JobEventDao.getByJobId(job.getId())) {
                    if (StringUtils.equalsIgnoreCase(event.getStatus(), JobStatusType.ARCHIVING.name())) {
                        return true;
                    }
                }
            }
        }

        // anything else means the job failed, hasn't reached a point of
        // archiving, is in process, or something happened.
        return false;
    }

	/**
	 * Rolls a {@link Job} back to the previously active state based on its current {@link JobStatusType}.
	 *  
	 * @param job the job to reset
	 * @param requestedBy the principal requesting the job be reset
	 * @throws JobException 
	 * @throws JobDependencyException 
	 */
	public static Job resetToPreviousState(Job job, String requestedBy) 
	throws JobException, JobDependencyException 
	{
		if (job == null) {
			throw new JobException("Job cannot be null");
		}
		
		Job updatedJob = null;
		try {
			updatedJob = ZombieJobUtils.rollbackJob(job, requestedBy);
			
			JobEvent event = new JobEvent("RESET", "Job was manually reset to " + 
					updatedJob.getStatus().name() + " by " + requestedBy, requestedBy);
			updatedJob.addEvent(event);
			
<<<<<<< HEAD
=======
			JobDao.persist(updatedJob);
			
			releaseLocalJobLock(updatedJob);
			
>>>>>>> bb602a83
			return updatedJob;
		}
		catch (JobException e) {
			throw new JobException("Failed to reset job to previous state.", e);
		}
	}

	/**
	 * Looks for the job in the currently active quartz jobs for each job phase
	 * and interrupts the job if present.
	 * 
	 * @param updatedJob
	 * @return true if the job was interrupted, false otherwise;
	 */
	public static boolean releaseLocalJobLock(Job updatedJob) {
		StdSchedulerFactory factory = new org.quartz.impl.StdSchedulerFactory();
		try {
			// loop through all schedulers looking for one processing the current job
			for (Scheduler scheduler: factory.getAllSchedulers()) {
				List<JobExecutionContext> currentJobs = scheduler.getCurrentlyExecutingJobs();
				if (currentJobs != null) {
					for (JobExecutionContext context: currentJobs) {
						if (context.getMergedJobDataMap().containsKey("uuid") && 
								StringUtils.equals(updatedJob.getUuid(), context.getMergedJobDataMap().getString("uuid"))) {
							try {
								log.debug("Found worker " + context.getJobDetail().getKey().getName() + 
										" in the " + scheduler.getSchedulerName() + " processing job " + 
										updatedJob.getUuid() + ". Attempting to interrupt job.");
								scheduler.interrupt(context.getJobDetail().getKey());
								log.debug("Interrupted the worker currently processing job " + updatedJob.getUuid());
							}
							catch (Exception e) {
								log.error("Failed to interrupt the worker running job " + updatedJob.getUuid(), e);
							}
							
							return true;
						}
					}
				}
			}
			
			log.debug("No worker found processing job " + updatedJob.getUuid() + ". Releasing local lock on the job.");
			
		} catch (SchedulerException e) {
			log.error("Failed to query container quartz schedulers for job prior to rollback. " +
					"No existing worker currently processing job " + updatedJob.getUuid() + 
					" will be interrupted. This may lead to temporary concurrency conflicts. " +
					"If in doubt, restart this container.", e);
		}
		finally {
			log.debug("Releasing local lock on job " + updatedJob.getUuid() + " after interrupt.");
			AbstractJobProducerFactory.releaseJob(updatedJob.getUuid());
		}
		
		return false;
	}
}<|MERGE_RESOLUTION|>--- conflicted
+++ resolved
@@ -38,14 +38,9 @@
 import org.iplantc.service.jobs.model.JobUpdateParameters;
 import org.iplantc.service.jobs.model.enumerations.JobEventType;
 import org.iplantc.service.jobs.model.enumerations.JobStatusType;
-<<<<<<< HEAD
 import org.iplantc.service.jobs.phases.queuemessages.StopJobMessage;
 import org.iplantc.service.jobs.phases.utils.TopicMessageSender;
 import org.iplantc.service.jobs.phases.utils.ZombieJobUtils;
-=======
-import org.iplantc.service.jobs.queue.ZombieJobWatch;
-import org.iplantc.service.jobs.queue.factory.AbstractJobProducerFactory;
->>>>>>> bb602a83
 import org.iplantc.service.jobs.util.Slug;
 import org.iplantc.service.remote.exceptions.RemoteExecutionException;
 import org.iplantc.service.systems.dao.SystemDao;
@@ -64,10 +59,6 @@
 import org.iplantc.service.transfer.model.TransferTask;
 import org.iplantc.service.transfer.model.enumerations.TransferStatusType;
 import org.joda.time.DateTime;
-import org.quartz.JobExecutionContext;
-import org.quartz.Scheduler;
-import org.quartz.SchedulerException;
-import org.quartz.impl.StdSchedulerFactory;
 
 import com.fasterxml.jackson.core.JsonProcessingException;
 import com.fasterxml.jackson.databind.JsonNode;
@@ -83,24 +74,24 @@
  *
  */
 public class JobManager {
-	private static final Logger	log	= Logger.getLogger(JobManager.class);
-
-	/**
-	 * Returns the {@link ExecutionSystem} for the given {@code job}.
-	 * @param job
-	 * @return a valid exection system or null of it no longer exists.
-	 */
-	public static ExecutionSystem getJobExecutionSystem(Job job) throws SystemUnavailableException {
-	    RemoteSystem jobExecutionSystem = new SystemDao().findBySystemId(job.getSystem());
-	    if (jobExecutionSystem == null) {
-	        throw new SystemUnavailableException("Job execution system "
+    private static final Logger log = Logger.getLogger(JobManager.class);
+
+    /**
+     * Returns the {@link ExecutionSystem} for the given {@code job}.
+     * @param job
+     * @return a valid exection system or null of it no longer exists.
+     */
+    public static ExecutionSystem getJobExecutionSystem(Job job) throws SystemUnavailableException {
+        RemoteSystem jobExecutionSystem = new SystemDao().findBySystemId(job.getSystem());
+        if (jobExecutionSystem == null) {
+            throw new SystemUnavailableException("Job execution system "
                     + job.getSystem() + " is not currently available");
-	    } else {
-	        return (ExecutionSystem)jobExecutionSystem;
-	    }
-	}
-
-	/**
+        } else {
+            return (ExecutionSystem)jobExecutionSystem;
+        }
+    }
+
+    /**
      * Returns the {@link Software} for the given {@code job}.
      * @param job
      * @return a valid {@link Software} object or null of it no longer exists.
@@ -109,108 +100,108 @@
         return SoftwareDao.getSoftwareByUniqueName(job.getSoftwareName());
     }
 
-	/**
-	 * Removes the job work directory in the event staging fails too many times.
-	 *
-	 * @param job
-	 * @throws SystemUnavailableException
-	 * @throws JobException
-	 */
-	public static Job deleteStagedData(Job job) throws JobException
-	{
-		ExecutionSystem system = (ExecutionSystem) new SystemDao().findBySystemId(job.getSystem());
-
-		if (system == null || !system.isAvailable() || !system.getStatus().equals(SystemStatusType.UP))
-		{
-			throw new JobException("System " + system.getName() + " is not available for staging.");
-		}
-
-		if (log.isDebugEnabled())
-		    log.debug("Cleaning up staging directory for failed job " + job.getUuid());
-		job = JobManager.updateStatus(job, JobStatusType.STAGING_INPUTS, "Cleaning up remote work directory.");
-
-		ExecutionSystem remoteExecutionSystem = null;
-		RemoteDataClient remoteExecutionDataClient = null;
-		String remoteWorkPath = null;
+    /**
+     * Removes the job work directory in the event staging fails too many times.
+     *
+     * @param job
+     * @throws SystemUnavailableException
+     * @throws JobException
+     */
+    public static Job deleteStagedData(Job job) throws JobException
+    {
+        ExecutionSystem system = (ExecutionSystem) new SystemDao().findBySystemId(job.getSystem());
+
+        if (system == null || !system.isAvailable() || !system.getStatus().equals(SystemStatusType.UP))
+        {
+            throw new JobException("System " + system.getName() + " is not available for staging.");
+        }
+
+        if (log.isDebugEnabled())
+            log.debug("Cleaning up staging directory for failed job " + job.getUuid());
+        job = JobManager.updateStatus(job, JobStatusType.STAGING_INPUTS, "Cleaning up remote work directory.");
+
+        ExecutionSystem remoteExecutionSystem = null;
+        RemoteDataClient remoteExecutionDataClient = null;
+        String remoteWorkPath = null;
         try
-		{
-			// copy to remote execution work directory
-			remoteExecutionSystem = (ExecutionSystem)new SystemDao().findBySystemId(job.getSystem());
-			remoteExecutionDataClient = remoteExecutionSystem.getRemoteDataClient(job.getInternalUsername());
-			remoteExecutionDataClient.authenticate();
-
-			Software software = SoftwareDao.getSoftwareByUniqueName(job.getSoftwareName());
-
-			if (!StringUtils.isEmpty(software.getExecutionSystem().getScratchDir())) {
-				remoteWorkPath = software.getExecutionSystem().getScratchDir();
-			} else if (!StringUtils.isEmpty(software.getExecutionSystem().getWorkDir())) {
-				remoteWorkPath = software.getExecutionSystem().getWorkDir();
-			}
-
-			if (!StringUtils.isEmpty(remoteWorkPath)) {
-				if (!remoteWorkPath.endsWith("/")) remoteWorkPath += "/";
-			} else {
-				remoteWorkPath = "";
-			}
-
-			remoteWorkPath += job.getOwner() +
-					"/job-" + job.getUuid() + "-" + Slug.toSlug(job.getName());
-
-			if (remoteExecutionDataClient.doesExist(remoteWorkPath))
-			{
-				remoteExecutionDataClient.delete(remoteWorkPath);
-				if (log.isDebugEnabled())
-				    log.debug("Successfully deleted remote work directory " + remoteWorkPath + " for failed job " + job.getUuid());
-				job = JobManager.updateStatus(job, JobStatusType.STAGING_INPUTS, "Completed cleaning up remote work directory.");
-			} else {
-			    if (log.isDebugEnabled())
-			        log.debug("Skipping deleting remote work directory " + remoteWorkPath + " for failed job " + job.getUuid() + ". Directory not present.");
-				job = JobManager.updateStatus(job, JobStatusType.STAGING_INPUTS, "Completed cleaning up remote work directory.");
-			}
-
-			return job;
-		}
-		catch (RemoteDataException e) {
-			throw new JobException(e.getMessage(), e);
-		}
-		catch (Exception e)
-		{
-			throw new JobException("Failed to delete remote work directory " + remoteWorkPath, e);
-		}
-		finally
-		{
-			try { remoteExecutionDataClient.disconnect(); } catch (Exception e) {}
-		}
-	}
-
-	/**
-	 * Kills a running job by updating its status and using the remote
-	 * scheduler command and local id to stop it forcefully.
-	 *
-	 * @param job
-	 * @throws Exception
-	 */
-	public static Job kill(Job job) throws Exception
-	{
-		if (!JobStatusType.hasQueued(job.getStatus()) || job.getStatus() == JobStatusType.ARCHIVING)
-		{
-			// if it's not in queue, just update the status.
-			job = stopRunningJob(job, "Job cancelled by user.");
-			return job;
-		}
-		else if (!job.isRunning())
-		{
-			// nothing to be done for jobs that are not running
-			return job;
-		}
-		else
-		{
-		    JobKiller killer = null;
-
-			int retries = 0;
-			while (retries < Settings.JOB_MAX_SUBMISSION_RETRIES)
-			{
-			    try
+        {
+            // copy to remote execution work directory
+            remoteExecutionSystem = (ExecutionSystem)new SystemDao().findBySystemId(job.getSystem());
+            remoteExecutionDataClient = remoteExecutionSystem.getRemoteDataClient(job.getInternalUsername());
+            remoteExecutionDataClient.authenticate();
+
+            Software software = SoftwareDao.getSoftwareByUniqueName(job.getSoftwareName());
+
+            if (!StringUtils.isEmpty(software.getExecutionSystem().getScratchDir())) {
+                remoteWorkPath = software.getExecutionSystem().getScratchDir();
+            } else if (!StringUtils.isEmpty(software.getExecutionSystem().getWorkDir())) {
+                remoteWorkPath = software.getExecutionSystem().getWorkDir();
+            }
+
+            if (!StringUtils.isEmpty(remoteWorkPath)) {
+                if (!remoteWorkPath.endsWith("/")) remoteWorkPath += "/";
+            } else {
+                remoteWorkPath = "";
+            }
+
+            remoteWorkPath += job.getOwner() +
+                    "/job-" + job.getUuid() + "-" + Slug.toSlug(job.getName());
+
+            if (remoteExecutionDataClient.doesExist(remoteWorkPath))
+            {
+                remoteExecutionDataClient.delete(remoteWorkPath);
+                if (log.isDebugEnabled())
+                    log.debug("Successfully deleted remote work directory " + remoteWorkPath + " for failed job " + job.getUuid());
+                job = JobManager.updateStatus(job, JobStatusType.STAGING_INPUTS, "Completed cleaning up remote work directory.");
+            } else {
+                if (log.isDebugEnabled())
+                    log.debug("Skipping deleting remote work directory " + remoteWorkPath + " for failed job " + job.getUuid() + ". Directory not present.");
+                job = JobManager.updateStatus(job, JobStatusType.STAGING_INPUTS, "Completed cleaning up remote work directory.");
+            }
+
+            return job;
+        }
+        catch (RemoteDataException e) {
+            throw new JobException(e.getMessage(), e);
+        }
+        catch (Exception e)
+        {
+            throw new JobException("Failed to delete remote work directory " + remoteWorkPath, e);
+        }
+        finally
+        {
+            try { remoteExecutionDataClient.disconnect(); } catch (Exception e) {}
+        }
+    }
+
+    /**
+     * Kills a running job by updating its status and using the remote
+     * scheduler command and local id to stop it forcefully.
+     *
+     * @param job
+     * @throws Exception
+     */
+    public static Job kill(Job job) throws Exception
+    {
+        if (!JobStatusType.hasQueued(job.getStatus()) || job.getStatus() == JobStatusType.ARCHIVING)
+        {
+            // if it's not in queue, just update the status.
+            job = stopRunningJob(job, "Job cancelled by user.");
+            return job;
+        }
+        else if (!job.isRunning())
+        {
+            // nothing to be done for jobs that are not running
+            return job;
+        }
+        else
+        {
+            JobKiller killer = null;
+
+            int retries = 0;
+            while (retries < Settings.JOB_MAX_SUBMISSION_RETRIES)
+            {
+                try
                 {
                     log.debug("Attempt " + (retries+1) + " to kill job " + job.getUuid() +
                             " and clean up assets");
@@ -225,9 +216,9 @@
 
                     return job;
                 }
-			    catch (SystemUnavailableException  e) {
-			    	
-			    	String message = "Failed to kill job " + job.getUuid()
+                catch (SystemUnavailableException  e) {
+                    
+                    String message = "Failed to kill job " + job.getUuid()
                             + " identified by id " + job.getLocalJobId() + " on " + job.getSystem()
                             + ". The system is currently unavailable.";
 
@@ -238,7 +229,7 @@
                             + ". Response from " + job.getSystem() + ": " + e.getMessage());
 
                     throw new JobTerminationException(message, e);
-			    }
+                }
                 catch (RemoteExecutionException e) {
 
                     job = killer.getJob();
@@ -281,33 +272,33 @@
                     }
                 }
 
-			}
-
-			// Occasionally the status check will have run or the job will actually complete
-			// prior to this being called. That will invalidate the current object. Here we
-			// refresh with job prior to updating the status so we don't get a stale state
-			// exception.
-			job = stopRunningJob(job, null);
-			return job;
-		}
-	}
-
-	/** Stop a running job by doing the following: 
-	 * 
-	 *     1. Change the job status
-	 *     2. Cancel transfers
-	 *     3. Interrupt the job's worker thread
-	 * 
-	 * @param job to the job to be stopped
-	 * @param stopMsg a custom message saved with the status change or 
-	 *         null to save the standard message
-	 * @return the refreshed job object
-	 * @throws JobException on error
-	 */
-	private static Job stopRunningJob(Job job, String stopMsg) throws JobException
-	{
-	    // ----- Update the job status.
-	    if (stopMsg == null) stopMsg = JobStatusType.STOPPED.getDescription();
+            }
+
+            // Occasionally the status check will have run or the job will actually complete
+            // prior to this being called. That will invalidate the current object. Here we
+            // refresh with job prior to updating the status so we don't get a stale state
+            // exception.
+            job = stopRunningJob(job, null);
+            return job;
+        }
+    }
+
+    /** Stop a running job by doing the following: 
+     * 
+     *     1. Change the job status
+     *     2. Cancel transfers
+     *     3. Interrupt the job's worker thread
+     * 
+     * @param job to the job to be stopped
+     * @param stopMsg a custom message saved with the status change or 
+     *         null to save the standard message
+     * @return the refreshed job object
+     * @throws JobException on error
+     */
+    private static Job stopRunningJob(Job job, String stopMsg) throws JobException
+    {
+        // ----- Update the job status.
+        if (stopMsg == null) stopMsg = JobStatusType.STOPPED.getDescription();
         job = JobManager.updateStatus(job, JobStatusType.STOPPED, stopMsg);
 
         // ----- Interrupt the job's worker thread.
@@ -341,8 +332,8 @@
         }
         
         return job;
-	}
-	
+    }
+    
     /** Rollback a job to a prior status.
      * 
      * @param job the job to be rolled back
@@ -356,51 +347,51 @@
         return JobDao.rollback(job, rollbackMessage);
     }
     
-	/**
-	 * Sets {@link Job#setVisible(Boolean)} to true and
-	 * updates the timestamp. A {@link JobEventType#RESTORED} event
-	 * is thrown.
-	 *
-	 * @param jobId
-	 * @throws JobException
-	 */
-	public static Job restore(long jobId, String invokingUsername) throws JobTerminationException, JobException
-	{
-		Job job = null; 
-				
-		try {
-			job = JobDao.getById(jobId);
-		
-			if ((job != null) && !job.isVisible()) {
-				try {
-				    // Update visible flag.
-				    JobUpdateParameters jobUpdateParameters = new JobUpdateParameters();
-				    jobUpdateParameters.setVisible(true);
-					JobDao.update(job, jobUpdateParameters);
-					
-					// Add event to job.
-					job.addEvent(new JobEvent(
-							JobEventType.RESTORED.name(), 
-							"Job was restored by " + invokingUsername,
-							invokingUsername));
-					
-					return job;
-				}
-				catch (Throwable e) {
-					throw new JobException("Failed to restore job " + job.getUuid() + ".", e);
-				}
-			}
-			else {
-				throw new JobException("Job is already visible.");
-			}
-		}
-		catch (UnresolvableObjectException e) {
-			throw new JobException("Unable to restore job. If this persists, please contact your tenant administrator.", e);
-		}
-		catch (JobException e) {
-			throw e;
-		}
-	}
+    /**
+     * Sets {@link Job#setVisible(Boolean)} to true and
+     * updates the timestamp. A {@link JobEventType#RESTORED} event
+     * is thrown.
+     *
+     * @param jobId
+     * @throws JobException
+     */
+    public static Job restore(long jobId, String invokingUsername) throws JobTerminationException, JobException
+    {
+        Job job = null; 
+                
+        try {
+            job = JobDao.getById(jobId);
+        
+            if ((job != null) && !job.isVisible()) {
+                try {
+                    // Update visible flag.
+                    JobUpdateParameters jobUpdateParameters = new JobUpdateParameters();
+                    jobUpdateParameters.setVisible(true);
+                    JobDao.update(job, jobUpdateParameters);
+                    
+                    // Add event to job.
+                    job.addEvent(new JobEvent(
+                            JobEventType.RESTORED.name(), 
+                            "Job was restored by " + invokingUsername,
+                            invokingUsername));
+                    
+                    return job;
+                }
+                catch (Throwable e) {
+                    throw new JobException("Failed to restore job " + job.getUuid() + ".", e);
+                }
+            }
+            else {
+                throw new JobException("Job is already visible.");
+            }
+        }
+        catch (UnresolvableObjectException e) {
+            throw new JobException("Unable to restore job. If this persists, please contact your tenant administrator.", e);
+        }
+        catch (JobException e) {
+            throw e;
+        }
+    }
 
     /**
      * Sets the job's visibility attribute to false and
@@ -495,26 +486,26 @@
         return job;
     }
     
-	/**
-	 * Updates the status of a job, updates the timestamps as appropriate
-	 * based on the status, and writes a new JobEvent to the job's history.
-	 * 
-	 * If present, the optional extraUpdates object can contain updates to job fields
-	 * other than the status field.  These updates will be applied in the same 
-	 * transaction as the status update if that update is actually performed.  The
-	 * method's status parameter takes precedence over a status setting in the 
-	 * extraUpdates object.
-	 *
-	 * @param job
-	 * @param status
-	 * @param extraUpdates optional update parameters other than status
-	 * @throws JobException
-	 */
-	public static Job updateStatus(Job job, JobStatusType status, JobUpdateParameters... extraUpdates)
-			throws JobException
-	{
-		return updateStatus(job, status, status.getDescription(), extraUpdates);
-	}
+    /**
+     * Updates the status of a job, updates the timestamps as appropriate
+     * based on the status, and writes a new JobEvent to the job's history.
+     * 
+     * If present, the optional extraUpdates object can contain updates to job fields
+     * other than the status field.  These updates will be applied in the same 
+     * transaction as the status update if that update is actually performed.  The
+     * method's status parameter takes precedence over a status setting in the 
+     * extraUpdates object.
+     *
+     * @param job
+     * @param status
+     * @param extraUpdates optional update parameters other than status
+     * @throws JobException
+     */
+    public static Job updateStatus(Job job, JobStatusType status, JobUpdateParameters... extraUpdates)
+            throws JobException
+    {
+        return updateStatus(job, status, status.getDescription(), extraUpdates);
+    }
 
     /**
      * Updates the status of a job, its timestamps, and writes a new
@@ -542,10 +533,10 @@
         return updateStatus(job, status, event, extraUpdates);
     }
 
-	/**
-	 * Updates the status of a job, its timestamps, and writes a new
-	 * JobEvent to the job's history with the given status and message.
-	 *
+    /**
+     * Updates the status of a job, its timestamps, and writes a new
+     * JobEvent to the job's history with the given status and message.
+     *
      * This method and JobDao.update() comprise the two ways that status updates
      * can be safely performed.  This method calls JobManager.update(), which  
      * is ultimately responsible for validating status changes and locking
@@ -560,43 +551,43 @@
      * extraUpdates object; the event's description field takes precedence over
      * an errorMessage setting in the extraUpdates object.
      *
-	 * @param job
-	 * @param status
-	 * @param event
-	 * @param extraUpdates optional update parameters other than status and errorMessage
-	 * @return Updated job object
-	 * @throws JobException
-	 */
-	public static Job updateStatus(Job job, JobStatusType status, JobEvent event, 
-	                               JobUpdateParameters... extraUpdates)
-	throws JobException
-	{
-	    // ----------------- Initialize Parms ----------------------
-	    // Create a new parms object if the user did not provide one.
+     * @param job
+     * @param status
+     * @param event
+     * @param extraUpdates optional update parameters other than status and errorMessage
+     * @return Updated job object
+     * @throws JobException
+     */
+    public static Job updateStatus(Job job, JobStatusType status, JobEvent event, 
+                                   JobUpdateParameters... extraUpdates)
+    throws JobException
+    {
+        // ----------------- Initialize Parms ----------------------
+        // Create a new parms object if the user did not provide one.
         JobUpdateParameters parms;
         if (extraUpdates.length > 0) parms = extraUpdates[0];
           else parms = new JobUpdateParameters();
         
         // ----------------- Job Processing ------------------------ 
-	    // Determine if the status and message have changed on visible jobs.
-	    if (job.isVisible() &&
-	        ((status != job.getStatus()) ||
-	        !StringUtils.equals(job.getErrorMessage(), event.getDescription())))
-	    {
-	        // We only change the status on visible jobs 
-	        // when the status or message has changed.
-	        parms.setStatus(status);
-	        parms.setErrorMessage(event.getDescription());
-	    }
-	    else 
-	    {
+        // Determine if the status and message have changed on visible jobs.
+        if (job.isVisible() &&
+            ((status != job.getStatus()) ||
+            !StringUtils.equals(job.getErrorMessage(), event.getDescription())))
+        {
+            // We only change the status on visible jobs 
+            // when the status or message has changed.
+            parms.setStatus(status);
+            parms.setErrorMessage(event.getDescription());
+        }
+        else 
+        {
             // Avoid conflicting signals between explicit 
             // and implicit method parameters when we do
-	        // not want the status or message updated. 
+            // not want the status or message updated. 
             parms.unsetStatus();
             parms.unsetErrorMessage();
-	    }
-	    
+        }
+        
         // Always update dates and timestamps without overwriting existing ones.
         assignStatusDates(job, parms, status);
         
@@ -615,11 +606,11 @@
                         " Event will be ignored because job has been deleted.");
                 JobEventDao.persist(event);
             }
-	    
+        
         // Return updated job object.
-		return job;
-	}
-	
+        return job;
+    }
+    
     /** Set various job date fields when changing status.  Date fields
      * in the update parameter are assigned based on the new status and
      * whether the job already has the field assigned.  If the job has
@@ -667,502 +658,502 @@
         }
     }
     
-	/**
-	 * This method attempts to archive a job's output by retrieving the
-	 * .agave.archive shadow file from the remote job directory and staging
-	 * everything not in there to the user-supplied Job.archivePath on the
-	 * Job.archiveSystem
-	 *
-	 * @param job
-	 * @throws SystemUnavailableException
-	 * @throws SystemUnknownException
-	 * @throws JobException
-	 */
-	public static void archive(Job job)
-	throws SystemUnavailableException, SystemUnknownException, JobException
-	{
-		ExecutionSystem executionSystem = (ExecutionSystem) new SystemDao().findBySystemId(job.getSystem());
-
-		if (executionSystem == null || !executionSystem.isAvailable() || !executionSystem.getStatus().equals(SystemStatusType.UP))
-		{
-			throw new SystemUnavailableException("Job execution system " + executionSystem.getSystemId() + " is not available.");
-		}
-
-		if (log.isDebugEnabled())
-		    log.debug("Beginning archive inputs for job " + job.getUuid() + " " + job.getName());
-
-		RemoteDataClient archiveDataClient = null;
-		RemoteDataClient executionDataClient = null;
-		RemoteSystem remoteArchiveSystem = null;
-
-		// we should be able to archive from anywhere. Given that we can stage in condor
-		// job data from remote systems, we should be able to stage it out as well. At
-		// this point we are guaranteed that the worker running this bit of code has
-		// access to the job output folder. The RemoteDataClient abstraction will handle
-		// the rest.
-		File archiveFile = null;
-		try
-		{
-			try
-			{
-				executionDataClient = executionSystem.getRemoteDataClient(job.getInternalUsername());
-				executionDataClient.authenticate();
-			}
-			catch (Exception e)
-			{
-				throw new JobException("Failed to authenticate to the execution system "
-						+ executionSystem.getSystemId());
-			}
-
-			// copy remote archive file to temp space
-			String remoteArchiveFile = job.getWorkPath() + File.separator + ".agave.archive";
-
-			String localArchiveFile = FileUtils.getTempDirectoryPath() + File.separator +
-					"job-" + job.getUuid() + "-" + System.currentTimeMillis();
-
-			// pull remote .archive file and parse it for a list of paths relative
-			// to the job.workDir to exclude from archiving. Generally this will be
-			// the application binaries, but the app itself may have added or removed
-			// things from this file, so we need to process it anyway.
-			List<String> jobFileList = new ArrayList<String>();
-			try
-			{
-				if (executionDataClient.doesExist(remoteArchiveFile))
-				{
-					executionDataClient.get(remoteArchiveFile, localArchiveFile);
-
-					// read it in to find the original job files
-					archiveFile = new File(localArchiveFile);
-					if (archiveFile.exists())
-					{
-						if (archiveFile.isFile())
-						{
-							jobFileList.addAll(FileUtils.readLines(archiveFile));
-						}
-						else
-						{
-							archiveFile = new File(localArchiveFile, ".agave.archive");
-							if (archiveFile.exists() && archiveFile.isFile()) {
-								jobFileList.addAll(FileUtils.readLines(archiveFile));
-							}
-						}
-					}
-				}
-				else
-				{
-				    if (log.isDebugEnabled())
-				        log.debug("No archive file found for job " + job.getUuid() + " on system " +
-							executionSystem.getSystemId() + " at " + remoteArchiveFile +
-							". Entire job directory will be archived.");
-					job = JobManager.updateStatus(job, JobStatusType.ARCHIVING,
-							"No archive file found. Entire job directory will be archived.");
-				}
-			}
-			catch (Exception e)
-			{
-			    if (log.isDebugEnabled())
-			        log.debug("Unable to parse archive file for job " + job.getUuid() + " on system " +
-						executionSystem.getSystemId() + " at " + remoteArchiveFile +
-						". Entire job directory will be archived.");
-				JobManager.updateStatus(job, JobStatusType.ARCHIVING,
-						"Unable to parse job archive file. Entire job directory will be archived.");
-			}
-
-			remoteArchiveSystem = job.getArchiveSystem();
-
-			if (remoteArchiveSystem == null)
-			{
-				throw new SystemUnknownException("Unable to archive job output. No archive system could be found.");
-			}
-			else if (!remoteArchiveSystem.isAvailable() || !remoteArchiveSystem.getStatus().equals(SystemStatusType.UP))
-			{
-				throw new SystemUnavailableException("Unable to archive job output from system " +
-						remoteArchiveSystem.getSystemId() + ". The system is currently unavailable.");
-			}
-			else
-			{
-				try
-				{
-					archiveDataClient = remoteArchiveSystem.getRemoteDataClient(job.getInternalUsername());
-					archiveDataClient.authenticate();
-				}
-				catch (Exception e)
-				{
-					throw new JobException("Failed to authenticate to the archive system "
-							+ remoteArchiveSystem.getSystemId(), e);
-				}
-			}
-
-			try
-			{
-				if (!archiveDataClient.doesExist(job.getArchivePath())) {
-					archiveDataClient.mkdirs(job.getArchivePath());
-					if (archiveDataClient.isPermissionMirroringRequired() && StringUtils.isEmpty(job.getInternalUsername())) {
-					    archiveDataClient.setOwnerPermission(job.getOwner(), job.getArchivePath(), true);
+    /**
+     * This method attempts to archive a job's output by retrieving the
+     * .agave.archive shadow file from the remote job directory and staging
+     * everything not in there to the user-supplied Job.archivePath on the
+     * Job.archiveSystem
+     *
+     * @param job
+     * @throws SystemUnavailableException
+     * @throws SystemUnknownException
+     * @throws JobException
+     */
+    public static void archive(Job job)
+    throws SystemUnavailableException, SystemUnknownException, JobException
+    {
+        ExecutionSystem executionSystem = (ExecutionSystem) new SystemDao().findBySystemId(job.getSystem());
+
+        if (executionSystem == null || !executionSystem.isAvailable() || !executionSystem.getStatus().equals(SystemStatusType.UP))
+        {
+            throw new SystemUnavailableException("Job execution system " + executionSystem.getSystemId() + " is not available.");
+        }
+
+        if (log.isDebugEnabled())
+            log.debug("Beginning archive inputs for job " + job.getUuid() + " " + job.getName());
+
+        RemoteDataClient archiveDataClient = null;
+        RemoteDataClient executionDataClient = null;
+        RemoteSystem remoteArchiveSystem = null;
+
+        // we should be able to archive from anywhere. Given that we can stage in condor
+        // job data from remote systems, we should be able to stage it out as well. At
+        // this point we are guaranteed that the worker running this bit of code has
+        // access to the job output folder. The RemoteDataClient abstraction will handle
+        // the rest.
+        File archiveFile = null;
+        try
+        {
+            try
+            {
+                executionDataClient = executionSystem.getRemoteDataClient(job.getInternalUsername());
+                executionDataClient.authenticate();
+            }
+            catch (Exception e)
+            {
+                throw new JobException("Failed to authenticate to the execution system "
+                        + executionSystem.getSystemId());
+            }
+
+            // copy remote archive file to temp space
+            String remoteArchiveFile = job.getWorkPath() + File.separator + ".agave.archive";
+
+            String localArchiveFile = FileUtils.getTempDirectoryPath() + File.separator +
+                    "job-" + job.getUuid() + "-" + System.currentTimeMillis();
+
+            // pull remote .archive file and parse it for a list of paths relative
+            // to the job.workDir to exclude from archiving. Generally this will be
+            // the application binaries, but the app itself may have added or removed
+            // things from this file, so we need to process it anyway.
+            List<String> jobFileList = new ArrayList<String>();
+            try
+            {
+                if (executionDataClient.doesExist(remoteArchiveFile))
+                {
+                    executionDataClient.get(remoteArchiveFile, localArchiveFile);
+
+                    // read it in to find the original job files
+                    archiveFile = new File(localArchiveFile);
+                    if (archiveFile.exists())
+                    {
+                        if (archiveFile.isFile())
+                        {
+                            jobFileList.addAll(FileUtils.readLines(archiveFile));
+                        }
+                        else
+                        {
+                            archiveFile = new File(localArchiveFile, ".agave.archive");
+                            if (archiveFile.exists() && archiveFile.isFile()) {
+                                jobFileList.addAll(FileUtils.readLines(archiveFile));
+                            }
+                        }
                     }
-				}
-			}
-			catch (Exception e)
-			{
-				throw new JobException("Failed to create archive directory "
-						+ job.getArchivePath() + " on " + remoteArchiveSystem.getSystemId(), e);
-			}
-
-			// read in remote job work directory listing
-			List<RemoteFileInfo> outputFiles = null;
-			try
-			{
-				outputFiles = executionDataClient.ls(job.getWorkPath());
-			}
-			catch (Exception e) {
-				throw new JobException("Failed to retrieve directory listing of "
-						+ job.getWorkPath() + " from " + executionSystem.getSystemId(), e);
-			}
-
-			// iterate over the work folder and archive everything that wasn't
-			// listed in the archive file. We use URL copy here to abstract the
-			// third party transfer we would like to do. If possible, URLCopy will
-			// do a 3rd party transfer. When not possible, such as when we're going
-			// cross-protocol, it will proxy the transfer.
-			TransferTask rootTask = new TransferTask(
-					"agave://" + job.getSystem() + "/" + job.getWorkPath(),
-					"agave://" + job.getArchiveSystem().getSystemId() + "/" +job.getArchivePath(),
-					job.getOwner(),
-					null,
-					null);
-			TransferTaskDao.persist(rootTask);
-
-			// Add an event to the job.
-			job.addEvent(new JobEvent(
-					job.getStatus(),
-					"Archiving " + rootTask.getSource() + " to " + rootTask.getDest(),
-					rootTask,
-					job.getOwner()));
-
-			for (RemoteFileInfo outputFile: outputFiles)
-			{
-			    JobDao.refresh(job);
-
-			    if (job.getStatus() != JobStatusType.ARCHIVING) break;
-
-				if (StringUtils.equals(outputFile.getName(), ".") || StringUtils.equals(outputFile.getName(), "..")) continue;
-
-				String workFileName = job.getWorkPath() + File.separator + outputFile.getName();
-				String archiveFileName = job.getArchivePath() + File.separator + outputFile.getName();
-				if (!jobFileList.contains(outputFile.getName()))
-				{
-					final URLCopy urlCopy = new URLCopy(executionDataClient, archiveDataClient);
-					TransferTask childTransferTask = new TransferTask(
-							"agave://" + job.getSystem() + "/" + workFileName,
-							"agave://" + job.getArchiveSystem().getSystemId() + "/" + archiveFileName,
-							job.getOwner(),
-							rootTask,
-							rootTask);
-					try
-					{
-						TransferTaskDao.persist(childTransferTask);
-						urlCopy.copy(workFileName, archiveFileName, childTransferTask);
-						rootTask.updateSummaryStats(childTransferTask);
-						TransferTaskDao.persist(rootTask);
-					}
-					catch (TransferException e) {
-						throw new JobException("Failed to archive file " + workFileName +
-								" to " + childTransferTask.getDest() +
-								" due to an error persisting the transfer record.", e);
-					}
-					catch (Exception e) {
-						throw new JobException("Failed to archive file " + workFileName +
-								" to " + childTransferTask.getDest() +
-								" due to an error during transfer ", e);
-					}
-				}
-			}
-
-			try
-			{
-			    if (job.getStatus() == JobStatusType.ARCHIVING) {
-			        rootTask.setStatus(TransferStatusType.COMPLETED);
-			    } else {
-			        rootTask.setStatus(TransferStatusType.FAILED);
-			    }
-
-			    rootTask.setEndTime(new DateTime().toDate());
-
-				TransferTaskDao.persist(rootTask);
-			}
-			catch (Exception e) {
-
-			}
-
-			// if it all worked as expected, then delete the job work directory
-			try
-			{
-    				executionDataClient.delete(job.getWorkPath());
-    			    JobManager.updateStatus(job, JobStatusType.ARCHIVING_FINISHED,
+                }
+                else
+                {
+                    if (log.isDebugEnabled())
+                        log.debug("No archive file found for job " + job.getUuid() + " on system " +
+                            executionSystem.getSystemId() + " at " + remoteArchiveFile +
+                            ". Entire job directory will be archived.");
+                    job = JobManager.updateStatus(job, JobStatusType.ARCHIVING,
+                            "No archive file found. Entire job directory will be archived.");
+                }
+            }
+            catch (Exception e)
+            {
+                if (log.isDebugEnabled())
+                    log.debug("Unable to parse archive file for job " + job.getUuid() + " on system " +
+                        executionSystem.getSystemId() + " at " + remoteArchiveFile +
+                        ". Entire job directory will be archived.");
+                JobManager.updateStatus(job, JobStatusType.ARCHIVING,
+                        "Unable to parse job archive file. Entire job directory will be archived.");
+            }
+
+            remoteArchiveSystem = job.getArchiveSystem();
+
+            if (remoteArchiveSystem == null)
+            {
+                throw new SystemUnknownException("Unable to archive job output. No archive system could be found.");
+            }
+            else if (!remoteArchiveSystem.isAvailable() || !remoteArchiveSystem.getStatus().equals(SystemStatusType.UP))
+            {
+                throw new SystemUnavailableException("Unable to archive job output from system " +
+                        remoteArchiveSystem.getSystemId() + ". The system is currently unavailable.");
+            }
+            else
+            {
+                try
+                {
+                    archiveDataClient = remoteArchiveSystem.getRemoteDataClient(job.getInternalUsername());
+                    archiveDataClient.authenticate();
+                }
+                catch (Exception e)
+                {
+                    throw new JobException("Failed to authenticate to the archive system "
+                            + remoteArchiveSystem.getSystemId(), e);
+                }
+            }
+
+            try
+            {
+                if (!archiveDataClient.doesExist(job.getArchivePath())) {
+                    archiveDataClient.mkdirs(job.getArchivePath());
+                    if (archiveDataClient.isPermissionMirroringRequired() && StringUtils.isEmpty(job.getInternalUsername())) {
+                        archiveDataClient.setOwnerPermission(job.getOwner(), job.getArchivePath(), true);
+                    }
+                }
+            }
+            catch (Exception e)
+            {
+                throw new JobException("Failed to create archive directory "
+                        + job.getArchivePath() + " on " + remoteArchiveSystem.getSystemId(), e);
+            }
+
+            // read in remote job work directory listing
+            List<RemoteFileInfo> outputFiles = null;
+            try
+            {
+                outputFiles = executionDataClient.ls(job.getWorkPath());
+            }
+            catch (Exception e) {
+                throw new JobException("Failed to retrieve directory listing of "
+                        + job.getWorkPath() + " from " + executionSystem.getSystemId(), e);
+            }
+
+            // iterate over the work folder and archive everything that wasn't
+            // listed in the archive file. We use URL copy here to abstract the
+            // third party transfer we would like to do. If possible, URLCopy will
+            // do a 3rd party transfer. When not possible, such as when we're going
+            // cross-protocol, it will proxy the transfer.
+            TransferTask rootTask = new TransferTask(
+                    "agave://" + job.getSystem() + "/" + job.getWorkPath(),
+                    "agave://" + job.getArchiveSystem().getSystemId() + "/" +job.getArchivePath(),
+                    job.getOwner(),
+                    null,
+                    null);
+            TransferTaskDao.persist(rootTask);
+
+            // Add an event to the job.
+            job.addEvent(new JobEvent(
+                    job.getStatus(),
+                    "Archiving " + rootTask.getSource() + " to " + rootTask.getDest(),
+                    rootTask,
+                    job.getOwner()));
+
+            for (RemoteFileInfo outputFile: outputFiles)
+            {
+                JobDao.refresh(job);
+
+                if (job.getStatus() != JobStatusType.ARCHIVING) break;
+
+                if (StringUtils.equals(outputFile.getName(), ".") || StringUtils.equals(outputFile.getName(), "..")) continue;
+
+                String workFileName = job.getWorkPath() + File.separator + outputFile.getName();
+                String archiveFileName = job.getArchivePath() + File.separator + outputFile.getName();
+                if (!jobFileList.contains(outputFile.getName()))
+                {
+                    final URLCopy urlCopy = new URLCopy(executionDataClient, archiveDataClient);
+                    TransferTask childTransferTask = new TransferTask(
+                            "agave://" + job.getSystem() + "/" + workFileName,
+                            "agave://" + job.getArchiveSystem().getSystemId() + "/" + archiveFileName,
+                            job.getOwner(),
+                            rootTask,
+                            rootTask);
+                    try
+                    {
+                        TransferTaskDao.persist(childTransferTask);
+                        urlCopy.copy(workFileName, archiveFileName, childTransferTask);
+                        rootTask.updateSummaryStats(childTransferTask);
+                        TransferTaskDao.persist(rootTask);
+                    }
+                    catch (TransferException e) {
+                        throw new JobException("Failed to archive file " + workFileName +
+                                " to " + childTransferTask.getDest() +
+                                " due to an error persisting the transfer record.", e);
+                    }
+                    catch (Exception e) {
+                        throw new JobException("Failed to archive file " + workFileName +
+                                " to " + childTransferTask.getDest() +
+                                " due to an error during transfer ", e);
+                    }
+                }
+            }
+
+            try
+            {
+                if (job.getStatus() == JobStatusType.ARCHIVING) {
+                    rootTask.setStatus(TransferStatusType.COMPLETED);
+                } else {
+                    rootTask.setStatus(TransferStatusType.FAILED);
+                }
+
+                rootTask.setEndTime(new DateTime().toDate());
+
+                TransferTaskDao.persist(rootTask);
+            }
+            catch (Exception e) {
+
+            }
+
+            // if it all worked as expected, then delete the job work directory
+            try
+            {
+                    executionDataClient.delete(job.getWorkPath());
+                    JobManager.updateStatus(job, JobStatusType.ARCHIVING_FINISHED,
                             "Job archiving completed successfully.");
-			}
-			catch (Exception e) {
-				log.error("Archiving of job " + job.getUuid() + " completed, "
-					+ "but an error occurred deleting the remote work directory "
-					+ job.getUuid(), e);
-			}
-		}
-		catch (StaleObjectStateException e) {
-			log.error(e);
-			throw e;
-		}
-		catch (SystemUnavailableException e)
-		{
-			throw e;
-		}
-		catch (SystemUnknownException e)
-		{
-			throw e;
-		}
-		catch (JobException e)
-		{
-			throw e;
-		}
-		catch (Exception e) {
-			throw new JobException("Failed to archive data due to internal failure.", e);
-		}
-		finally
-		{
-			// clean up the local archive file
-			FileUtils.deleteQuietly(archiveFile);
-			try {
-				if (archiveDataClient.isPermissionMirroringRequired() && StringUtils.isEmpty(job.getInternalUsername())) {
-					archiveDataClient.setOwnerPermission(job.getOwner(), job.getArchivePath(), true);
-				}
-			} catch (Exception e) {}
-			try { archiveDataClient.disconnect(); } catch (Exception e) {}
-			try { executionDataClient.disconnect(); } catch (Exception e) {}
-		}
-	}
-	
-	/**
-	 * Takes an existing {@link Job} and sanitizes it for resubmission. During this process
-	 * the {@link Job#archivePath}, {@link Job#archiveSystem}, etc. will be updated. In the 
-	 * event that {@link SoftwareParameter} or {@link SoftwareInput} are no longer valid, the 
-	 * job will fail to validate. This is a good thing as it ensures reproducibility. In 
-	 * situations where reproducibility is not critical, the {@code ignoreInputConflicts} and 
-	 * {@code ignoreParameterConflicts} flags can be set to true to update any hidden field 
-	 * defaults or inject them if not previously present.
-	 *
-	 * @param originalJob the job to resubmit
-	 * @param newJobOwner the owner of the new job
-	 * @param newJobInternalUsername the internal username of the new job
-	 * @param ignoreInputConflicts if true, ignore hidden input conflicts and update accordingly
-	 * @param ignoreParameterConflicts if true, ignore hidden parameter conflicts and update accordingly
-	 * @return a validated {@link Job} representing the resubmitted job with a unique id.
-	 * @throws JobProcessingException
-	 * @throws JsonProcessingException
-	 * @throws IOException
-	 */
-	public static Job resubmitJob(Job originalJob, String newJobOwner, String newJobInternalUsername,
-			boolean ignoreInputConflicts, boolean ignoreParameterConflicts)
-	throws JobProcessingException, JsonProcessingException, IOException
-	{
-		boolean preserveNotifications = false;
-		
-		JobRequestProcessor processor = 
-				new JobResubmissionRequestProcessor(newJobOwner, 
-													newJobInternalUsername,
-													ignoreInputConflicts,
-													ignoreParameterConflicts,
-													preserveNotifications);
-		
-		JsonNode originalJobJson = new ObjectMapper().readTree(originalJob.toJSON());
-		
-		Job newJob = processor.processJob(originalJobJson);
-		
-		return newJob;
-	}
-
-	/**
-	 * Takes a JsonNode representing a job request and parses it into a job object.
-	 *
-	 * @param json a JsonNode containing the job request
-	 * @return validated job object ready for submission
-	 * @throws JobProcessingException
-	 */
-	public static Job processJob(JsonNode json, String username, String internalUsername)
-	throws JobProcessingException
-	{
-		JobRequestProcessor processor = new JobRequestProcessor(username, internalUsername);
-		return processor.processJob(json);
-	}
-
-	/**
-	 * Takes a Form representing a job request and parses it into a job object. This is a
-	 * stripped down, unstructured version of the other processJob method.
-	 *
-	 * @param json a JsonNode containing the job request
-	 * @return validated job object ready for submission
-	 * @throws JobProcessingException
-	 */
-	public static Job processJob(Map<String, Object> jobRequestMap, String username, String internalUsername)
-	throws JobProcessingException
-	{
-		JobRequestProcessor processor = new JobRequestProcessor(username, internalUsername);
-		return processor.processJob(jobRequestMap);
-		
-	}
-
-	/**
-	 * Finds queue on the given executionSystem that supports the given number of nodes and
-	 * memory per node given.
-	 *
-	 * @param nodes a positive integer value or -1 for no limit
-	 * @param processors positive integer value or -1 for no limit
-	 * @param memory memory in GB or -1 for no limit
-	 * @param requestedTime time in hh:mm:ss format
-	 * @return a BatchQueue matching the given parameters or null if no match can be found
-	 */
-	public static BatchQueue selectQueue(ExecutionSystem executionSystem, Long nodes, Double memory, String requestedTime)
-	{
-
-		return selectQueue(executionSystem, nodes, memory, (long)-1, requestedTime);
-	}
-
-	/**
-	 * Finds queue on the given executionSystem that supports the given number of nodes and
-	 * memory per node given.
-	 *
-	 * @param nodes a positive integer value or -1 for no limit
-	 * @param processors positive integer value or -1 for no limit
-	 * @param memory memory in GB or -1 for no limit
-	 * @param requestedTime time in hh:mm:ss format
-	 * @return a BatchQueue matching the given parameters or null if no match can be found
-	 */
-	public static BatchQueue selectQueue(ExecutionSystem executionSystem, Long nodes, Double memory, Long processors, String requestedTime)
-	{
-
-		if (validateBatchSubmitParameters(executionSystem.getDefaultQueue(), nodes, processors, memory, requestedTime))
-		{
-			return executionSystem.getDefaultQueue();
-		}
-		else
-		{
-			BatchQueue[] queues = executionSystem.getBatchQueues().toArray(new BatchQueue[]{});
-			Arrays.sort(queues);
-			for (BatchQueue queue: queues)
-			{
-				if (queue.isSystemDefault())
-					continue;
-				else if (validateBatchSubmitParameters(queue, nodes, processors, memory, requestedTime))
-					return queue;
-			}
-		}
-
-		return null;
-	}
-
-	/**
-	 * Validates that the queue supports the number of nodes, processors per node, memory and
-	 * requestedTime provided. If any of these values are null or the given values exceed the queue
-	 * limits, it returns false.
-	 *
-	 * @param queue the BatchQueue to check against
-	 * @param nodes a positive integer value or -1 for no limit
-	 * @param processors positive integer value or -1 for no limit
-	 * @param memory memory in GB or -1 for no limit
-	 * @param requestedTime time in hh:mm:ss format
-	 * @return true if all the values are non-null and within the limits of the queue
-	 */
-	public static boolean validateBatchSubmitParameters(BatchQueue queue, Long nodes, Long processors, Double memory, String requestedTime)
-	{
-		if (queue == null ||
-			nodes == null ||  nodes == 0 || nodes < -1 ||
-			processors == null || processors == 0 || processors < -1 ||
-			memory == null || memory == 0 || memory < -1 ||
-			StringUtils.isEmpty(requestedTime) || StringUtils.equals("00:00:00", requestedTime))
-		{
-			return false;
-		}
-
-		if (queue.getMaxNodes() > 0 && queue.getMaxNodes() < nodes) {
-			return false;
-		}
-
-		if (queue.getMaxProcessorsPerNode() > 0 && queue.getMaxProcessorsPerNode() < processors) {
-			return false;
-		}
-
-		if (queue.getMaxMemoryPerNode() > 0 && queue.getMaxMemoryPerNode() < memory) {
-			return false;
-		}
-
-		if (queue.getMaxRequestedTime() != null &&
-				TimeUtils.compareRequestedJobTimes(queue.getMaxRequestedTime(), requestedTime) == -1)
-
-		{
-			return false;
-		}
-
-		return true;
-	}
-
-	/**
-	 * Returns a map of all inputs needed to run the job comprised of the user-supplied
-	 * inputs as well as the default values for hidden and unspecified, but required inputs.
-	 * This is needed during staging and job submission because the original job submission
-	 * may not contain all the inputs actually needed to run the job depending on whether
-	 * or not there are hidden fields in the app description.
-	 *
-	 * @param job
-	 * @return
-	 * @throws JobException
-	 */
-	public static Map<String, String[]> getJobInputMap(Job job) throws JobException
-	{
-		try
-		{
-			Map<String, String[]> map = new HashMap<String, String[]>();
-
-			JsonNode jobInputJson = job.getInputsAsJsonObject();
-			Software software = SoftwareDao.getSoftwareByUniqueName(job.getSoftwareName());
-			if (software != null) {
-				for (SoftwareInput input: software.getInputs())
-				{
-					if (jobInputJson.has(input.getKey()))
-					{
-						JsonNode inputJson = jobInputJson.get(input.getKey());
-						String[] inputValues = null;
-						if (inputJson == null || inputJson.isNull() || (inputJson.isArray() && inputJson.size() == 0))
-						{
-							// no inputs, don't even include it in the map
-							continue;
-						}
-						else if (inputJson.isArray())
-						{
-							// should be an array of
-							inputValues = ServiceUtils.getStringValuesFromJsonArray((ArrayNode)inputJson, false);
-						}
-						else
-						{
-							inputValues = new String[]{ inputJson.textValue() };
-						}
-	
-						map.put(input.getKey(), inputValues);
-					}
-					else if (!input.isVisible())
-	 				{
-						String[] inputValues = ServiceUtils.getStringValuesFromJsonArray(input.getDefaultValueAsJsonArray(), false);
-						map.put(input.getKey(), inputValues);
-	 				}
-				}
-	
-				return map;
-			}
-			else {
-				throw new UnknownSoftwareException("No app found for job " + job.getUuid() + " with id " + job.getSoftwareName());
-			}
-		}
-		catch (Throwable e) {
-			throw new JobException("Unable to parse job and app inputs", e);
-		}
-	}
+            }
+            catch (Exception e) {
+                log.error("Archiving of job " + job.getUuid() + " completed, "
+                    + "but an error occurred deleting the remote work directory "
+                    + job.getUuid(), e);
+            }
+        }
+        catch (StaleObjectStateException e) {
+            log.error(e);
+            throw e;
+        }
+        catch (SystemUnavailableException e)
+        {
+            throw e;
+        }
+        catch (SystemUnknownException e)
+        {
+            throw e;
+        }
+        catch (JobException e)
+        {
+            throw e;
+        }
+        catch (Exception e) {
+            throw new JobException("Failed to archive data due to internal failure.", e);
+        }
+        finally
+        {
+            // clean up the local archive file
+            FileUtils.deleteQuietly(archiveFile);
+            try {
+                if (archiveDataClient.isPermissionMirroringRequired() && StringUtils.isEmpty(job.getInternalUsername())) {
+                    archiveDataClient.setOwnerPermission(job.getOwner(), job.getArchivePath(), true);
+                }
+            } catch (Exception e) {}
+            try { archiveDataClient.disconnect(); } catch (Exception e) {}
+            try { executionDataClient.disconnect(); } catch (Exception e) {}
+        }
+    }
+    
+    /**
+     * Takes an existing {@link Job} and sanitizes it for resubmission. During this process
+     * the {@link Job#archivePath}, {@link Job#archiveSystem}, etc. will be updated. In the 
+     * event that {@link SoftwareParameter} or {@link SoftwareInput} are no longer valid, the 
+     * job will fail to validate. This is a good thing as it ensures reproducibility. In 
+     * situations where reproducibility is not critical, the {@code ignoreInputConflicts} and 
+     * {@code ignoreParameterConflicts} flags can be set to true to update any hidden field 
+     * defaults or inject them if not previously present.
+     *
+     * @param originalJob the job to resubmit
+     * @param newJobOwner the owner of the new job
+     * @param newJobInternalUsername the internal username of the new job
+     * @param ignoreInputConflicts if true, ignore hidden input conflicts and update accordingly
+     * @param ignoreParameterConflicts if true, ignore hidden parameter conflicts and update accordingly
+     * @return a validated {@link Job} representing the resubmitted job with a unique id.
+     * @throws JobProcessingException
+     * @throws JsonProcessingException
+     * @throws IOException
+     */
+    public static Job resubmitJob(Job originalJob, String newJobOwner, String newJobInternalUsername,
+            boolean ignoreInputConflicts, boolean ignoreParameterConflicts)
+    throws JobProcessingException, JsonProcessingException, IOException
+    {
+        boolean preserveNotifications = false;
+        
+        JobRequestProcessor processor = 
+                new JobResubmissionRequestProcessor(newJobOwner, 
+                                                    newJobInternalUsername,
+                                                    ignoreInputConflicts,
+                                                    ignoreParameterConflicts,
+                                                    preserveNotifications);
+        
+        JsonNode originalJobJson = new ObjectMapper().readTree(originalJob.toJSON());
+        
+        Job newJob = processor.processJob(originalJobJson);
+        
+        return newJob;
+    }
+
+    /**
+     * Takes a JsonNode representing a job request and parses it into a job object.
+     *
+     * @param json a JsonNode containing the job request
+     * @return validated job object ready for submission
+     * @throws JobProcessingException
+     */
+    public static Job processJob(JsonNode json, String username, String internalUsername)
+    throws JobProcessingException
+    {
+        JobRequestProcessor processor = new JobRequestProcessor(username, internalUsername);
+        return processor.processJob(json);
+    }
+
+    /**
+     * Takes a Form representing a job request and parses it into a job object. This is a
+     * stripped down, unstructured version of the other processJob method.
+     *
+     * @param json a JsonNode containing the job request
+     * @return validated job object ready for submission
+     * @throws JobProcessingException
+     */
+    public static Job processJob(Map<String, Object> jobRequestMap, String username, String internalUsername)
+    throws JobProcessingException
+    {
+        JobRequestProcessor processor = new JobRequestProcessor(username, internalUsername);
+        return processor.processJob(jobRequestMap);
+        
+    }
+
+    /**
+     * Finds queue on the given executionSystem that supports the given number of nodes and
+     * memory per node given.
+     *
+     * @param nodes a positive integer value or -1 for no limit
+     * @param processors positive integer value or -1 for no limit
+     * @param memory memory in GB or -1 for no limit
+     * @param requestedTime time in hh:mm:ss format
+     * @return a BatchQueue matching the given parameters or null if no match can be found
+     */
+    public static BatchQueue selectQueue(ExecutionSystem executionSystem, Long nodes, Double memory, String requestedTime)
+    {
+
+        return selectQueue(executionSystem, nodes, memory, (long)-1, requestedTime);
+    }
+
+    /**
+     * Finds queue on the given executionSystem that supports the given number of nodes and
+     * memory per node given.
+     *
+     * @param nodes a positive integer value or -1 for no limit
+     * @param processors positive integer value or -1 for no limit
+     * @param memory memory in GB or -1 for no limit
+     * @param requestedTime time in hh:mm:ss format
+     * @return a BatchQueue matching the given parameters or null if no match can be found
+     */
+    public static BatchQueue selectQueue(ExecutionSystem executionSystem, Long nodes, Double memory, Long processors, String requestedTime)
+    {
+
+        if (validateBatchSubmitParameters(executionSystem.getDefaultQueue(), nodes, processors, memory, requestedTime))
+        {
+            return executionSystem.getDefaultQueue();
+        }
+        else
+        {
+            BatchQueue[] queues = executionSystem.getBatchQueues().toArray(new BatchQueue[]{});
+            Arrays.sort(queues);
+            for (BatchQueue queue: queues)
+            {
+                if (queue.isSystemDefault())
+                    continue;
+                else if (validateBatchSubmitParameters(queue, nodes, processors, memory, requestedTime))
+                    return queue;
+            }
+        }
+
+        return null;
+    }
+
+    /**
+     * Validates that the queue supports the number of nodes, processors per node, memory and
+     * requestedTime provided. If any of these values are null or the given values exceed the queue
+     * limits, it returns false.
+     *
+     * @param queue the BatchQueue to check against
+     * @param nodes a positive integer value or -1 for no limit
+     * @param processors positive integer value or -1 for no limit
+     * @param memory memory in GB or -1 for no limit
+     * @param requestedTime time in hh:mm:ss format
+     * @return true if all the values are non-null and within the limits of the queue
+     */
+    public static boolean validateBatchSubmitParameters(BatchQueue queue, Long nodes, Long processors, Double memory, String requestedTime)
+    {
+        if (queue == null ||
+            nodes == null ||  nodes == 0 || nodes < -1 ||
+            processors == null || processors == 0 || processors < -1 ||
+            memory == null || memory == 0 || memory < -1 ||
+            StringUtils.isEmpty(requestedTime) || StringUtils.equals("00:00:00", requestedTime))
+        {
+            return false;
+        }
+
+        if (queue.getMaxNodes() > 0 && queue.getMaxNodes() < nodes) {
+            return false;
+        }
+
+        if (queue.getMaxProcessorsPerNode() > 0 && queue.getMaxProcessorsPerNode() < processors) {
+            return false;
+        }
+
+        if (queue.getMaxMemoryPerNode() > 0 && queue.getMaxMemoryPerNode() < memory) {
+            return false;
+        }
+
+        if (queue.getMaxRequestedTime() != null &&
+                TimeUtils.compareRequestedJobTimes(queue.getMaxRequestedTime(), requestedTime) == -1)
+
+        {
+            return false;
+        }
+
+        return true;
+    }
+
+    /**
+     * Returns a map of all inputs needed to run the job comprised of the user-supplied
+     * inputs as well as the default values for hidden and unspecified, but required inputs.
+     * This is needed during staging and job submission because the original job submission
+     * may not contain all the inputs actually needed to run the job depending on whether
+     * or not there are hidden fields in the app description.
+     *
+     * @param job
+     * @return
+     * @throws JobException
+     */
+    public static Map<String, String[]> getJobInputMap(Job job) throws JobException
+    {
+        try
+        {
+            Map<String, String[]> map = new HashMap<String, String[]>();
+
+            JsonNode jobInputJson = job.getInputsAsJsonObject();
+            Software software = SoftwareDao.getSoftwareByUniqueName(job.getSoftwareName());
+            if (software != null) {
+                for (SoftwareInput input: software.getInputs())
+                {
+                    if (jobInputJson.has(input.getKey()))
+                    {
+                        JsonNode inputJson = jobInputJson.get(input.getKey());
+                        String[] inputValues = null;
+                        if (inputJson == null || inputJson.isNull() || (inputJson.isArray() && inputJson.size() == 0))
+                        {
+                            // no inputs, don't even include it in the map
+                            continue;
+                        }
+                        else if (inputJson.isArray())
+                        {
+                            // should be an array of
+                            inputValues = ServiceUtils.getStringValuesFromJsonArray((ArrayNode)inputJson, false);
+                        }
+                        else
+                        {
+                            inputValues = new String[]{ inputJson.textValue() };
+                        }
+    
+                        map.put(input.getKey(), inputValues);
+                    }
+                    else if (!input.isVisible())
+                    {
+                        String[] inputValues = ServiceUtils.getStringValuesFromJsonArray(input.getDefaultValueAsJsonArray(), false);
+                        map.put(input.getKey(), inputValues);
+                    }
+                }
+    
+                return map;
+            }
+            else {
+                throw new UnknownSoftwareException("No app found for job " + job.getUuid() + " with id " + job.getSoftwareName());
+            }
+        }
+        catch (Throwable e) {
+            throw new JobException("Unable to parse job and app inputs", e);
+        }
+    }
 
     /**
      * Determines whether the job has completed archiving and can thus
@@ -1213,12 +1204,12 @@
         if (job.isArchiveOutput())
         {
             if (job.getStatus() == JobStatusType.ARCHIVING || 
-            		job.getStatus() == JobStatusType.ARCHIVING_FINISHED || 
-            		job.getStatus() == JobStatusType.ARCHIVING_FAILED) {
+                    job.getStatus() == JobStatusType.ARCHIVING_FINISHED || 
+                    job.getStatus() == JobStatusType.ARCHIVING_FAILED) {
                 return true;
             }
             else if (job.getStatus() == JobStatusType.FINISHED || 
-            		job.getStatus() == JobStatusType.FAILED) {
+                    job.getStatus() == JobStatusType.FAILED) {
                 for (JobEvent event: JobEventDao.getByJobId(job.getId())) {
                     if (StringUtils.equalsIgnoreCase(event.getStatus(), JobStatusType.ARCHIVING.name())) {
                         return true;
@@ -1232,90 +1223,33 @@
         return false;
     }
 
-	/**
-	 * Rolls a {@link Job} back to the previously active state based on its current {@link JobStatusType}.
-	 *  
-	 * @param job the job to reset
-	 * @param requestedBy the principal requesting the job be reset
-	 * @throws JobException 
-	 * @throws JobDependencyException 
-	 */
-	public static Job resetToPreviousState(Job job, String requestedBy) 
-	throws JobException, JobDependencyException 
-	{
-		if (job == null) {
-			throw new JobException("Job cannot be null");
-		}
-		
-		Job updatedJob = null;
-		try {
-			updatedJob = ZombieJobUtils.rollbackJob(job, requestedBy);
-			
-			JobEvent event = new JobEvent("RESET", "Job was manually reset to " + 
-					updatedJob.getStatus().name() + " by " + requestedBy, requestedBy);
-			updatedJob.addEvent(event);
-			
-<<<<<<< HEAD
-=======
-			JobDao.persist(updatedJob);
-			
-			releaseLocalJobLock(updatedJob);
-			
->>>>>>> bb602a83
-			return updatedJob;
-		}
-		catch (JobException e) {
-			throw new JobException("Failed to reset job to previous state.", e);
-		}
-	}
-
-	/**
-	 * Looks for the job in the currently active quartz jobs for each job phase
-	 * and interrupts the job if present.
-	 * 
-	 * @param updatedJob
-	 * @return true if the job was interrupted, false otherwise;
-	 */
-	public static boolean releaseLocalJobLock(Job updatedJob) {
-		StdSchedulerFactory factory = new org.quartz.impl.StdSchedulerFactory();
-		try {
-			// loop through all schedulers looking for one processing the current job
-			for (Scheduler scheduler: factory.getAllSchedulers()) {
-				List<JobExecutionContext> currentJobs = scheduler.getCurrentlyExecutingJobs();
-				if (currentJobs != null) {
-					for (JobExecutionContext context: currentJobs) {
-						if (context.getMergedJobDataMap().containsKey("uuid") && 
-								StringUtils.equals(updatedJob.getUuid(), context.getMergedJobDataMap().getString("uuid"))) {
-							try {
-								log.debug("Found worker " + context.getJobDetail().getKey().getName() + 
-										" in the " + scheduler.getSchedulerName() + " processing job " + 
-										updatedJob.getUuid() + ". Attempting to interrupt job.");
-								scheduler.interrupt(context.getJobDetail().getKey());
-								log.debug("Interrupted the worker currently processing job " + updatedJob.getUuid());
-							}
-							catch (Exception e) {
-								log.error("Failed to interrupt the worker running job " + updatedJob.getUuid(), e);
-							}
-							
-							return true;
-						}
-					}
-				}
-			}
-			
-			log.debug("No worker found processing job " + updatedJob.getUuid() + ". Releasing local lock on the job.");
-			
-		} catch (SchedulerException e) {
-			log.error("Failed to query container quartz schedulers for job prior to rollback. " +
-					"No existing worker currently processing job " + updatedJob.getUuid() + 
-					" will be interrupted. This may lead to temporary concurrency conflicts. " +
-					"If in doubt, restart this container.", e);
-		}
-		finally {
-			log.debug("Releasing local lock on job " + updatedJob.getUuid() + " after interrupt.");
-			AbstractJobProducerFactory.releaseJob(updatedJob.getUuid());
-		}
-		
-		return false;
-	}
+    /**
+     * Rolls a {@link Job} back to the previously active state based on its current {@link JobStatusType}.
+     *  
+     * @param job the job to reset
+     * @param requestedBy the principal requesting the job be reset
+     * @throws JobException 
+     * @throws JobDependencyException 
+     */
+    public static Job resetToPreviousState(Job job, String requestedBy) 
+    throws JobException, JobDependencyException 
+    {
+        if (job == null) {
+            throw new JobException("Job cannot be null");
+        }
+        
+        Job updatedJob = null;
+        try {
+            updatedJob = ZombieJobUtils.rollbackJob(job, requestedBy);
+            
+            JobEvent event = new JobEvent("RESET", "Job was manually reset to " + 
+                    updatedJob.getStatus().name() + " by " + requestedBy, requestedBy);
+            updatedJob.addEvent(event);
+            
+            return updatedJob;
+        }
+        catch (JobException e) {
+            throw new JobException("Failed to reset job to previous state.", e);
+        }
+    }
 }