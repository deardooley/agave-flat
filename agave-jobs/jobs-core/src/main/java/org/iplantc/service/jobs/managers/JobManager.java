--- conflicted
+++ resolved
@@ -31,11 +31,8 @@
 import org.iplantc.service.apps.model.enumerations.SoftwareParameterType;
 import org.iplantc.service.apps.util.ServiceUtils;
 import org.iplantc.service.common.exceptions.PermissionException;
-<<<<<<< HEAD
 import org.iplantc.service.common.persistence.HibernateUtil;
-=======
 import org.iplantc.service.common.persistence.TenancyHelper;
->>>>>>> 66e9199b
 import org.iplantc.service.common.util.TimeUtils;
 import org.iplantc.service.io.dao.LogicalFileDao;
 import org.iplantc.service.io.model.LogicalFile;
@@ -289,7 +286,6 @@
 			return job;
 		}
 	}
-<<<<<<< HEAD
 
 	/** Stop a running job by doing the following: 
 	 * 
@@ -338,8 +334,6 @@
 
         return job;
 	}
-=======
->>>>>>> 66e9199b
 	
 	/**
 	 * Sets {@link Job#setVisible(Boolean)} to true and
@@ -385,103 +379,91 @@
 		}
 	}
 
-	/**
-	 * Sets the job's visibility attribute to false and
-	 * updates the timestamp. A {@link JobEventType#DELETED} event
-	 * is thrown. If the job was running, a {@link JobEventType#STOPPED} event
-	 * is also thrown.
-	 *
-	 * @param jobId
-	 * @throws JobException
-	 */
-	public static Job hide(long jobId, String invokingUsername) throws JobTerminationException, JobException
-	{
-		Job job = JobDao.getById(jobId);
-		
-		// make sure the job is visible
-		if (job.isVisible()) {
-			
-			// if the job isn't running, we can just flip the visibility flag and move on
-			if (!job.isRunning())
-			{
-				try {
-					job.setVisible(Boolean.FALSE);
-					
-					job.addEvent(new JobEvent(
-							JobEventType.DELETED.name(), 
-							"Job was deleted by user " + invokingUsername,
-							invokingUsername));
-					
-					JobDao.persist(job);
-				}
-				catch (Throwable e) {
-					throw new JobException("Failed to update job " + job.getUuid() + ".", e);
-				}
-			}
-<<<<<<< HEAD
-			finally {
-			    // Update job record.
-				job.setVisible(Boolean.FALSE);
-				job.setStatus(JobStatusType.STOPPED, "Job deleted by user.");
-				Date jobHiddenDate = new DateTime().toDate();
-				job.setLastUpdated(jobHiddenDate);
-				job.setEndTime(jobHiddenDate);
-				JobDao.persist(job);
-				
-				// Interrupt the worker thread that might be processing this job now.
-		        StopJobMessage message = new StopJobMessage(job.getName(), job.getUuid(), job.getTenantId());
-		        try {TopicMessageSender.sendJobMessage(message);}
-		        catch (Exception e) {
-		            String msg = "Unable to send job interrupt message: " + message.toString();
-		            log.error(msg, e);
-		        }
-=======
-			// otherwise, we need to attempt to kill the remote job
-			else
-			{
-				JobKiller killer = null;
-				try {
-					killer = JobKillerFactory.getInstance(job);
-					killer.attack();
-				} 
-				catch (SystemUnavailableException e) {
-					throw new JobTerminationException("Failed to stop job " + job.getUuid() + 
-							". Execution system is unavailable", e);
-				}
-				catch (RemoteExecutionException e) {
-					throw new JobTerminationException("Failed to stop " + job.getUuid()
-							+ " at user's request. An error occurred communicating "
-							+ "with the remote host", e);
-				}
-				catch (JobTerminationException e) {
-					throw e;
-				}
-				catch (Throwable t) {
-					throw new JobException("Unexpected error stopping job " + job.getUuid() + 
-							" at user's request.", t);
-				}
-				finally {
-					job.setVisible(Boolean.FALSE);
-					job.setStatus(JobStatusType.STOPPED, "Job stopped by user " + invokingUsername);
-					
-					Date jobHiddenDate = new DateTime().toDate();
-					job.setLastUpdated(jobHiddenDate);
-					job.setEndTime(jobHiddenDate);
-					
-					job.addEvent(new JobEvent(
-							JobEventType.DELETED.name(), 
-							"Job was deleted by user " + invokingUsername,
-							invokingUsername));
-					
-					JobDao.persist(job);
-				}
->>>>>>> 66e9199b
-			}
-		}
-		
-		return job;
-	}
-
+    /**
+     * Sets the job's visibility attribute to false and
+     * updates the timestamp. A {@link JobEventType#DELETED} event
+     * is thrown. If the job was running, a {@link JobEventType#STOPPED} event
+     * is also thrown.
+     *
+     * @param jobId
+     * @throws JobException
+     */
+    public static Job hide(long jobId, String invokingUsername) throws JobTerminationException, JobException
+    {
+        Job job = JobDao.getById(jobId);
+        
+        // make sure the job is visible
+        if (job.isVisible()) {
+            
+            // if the job isn't running, we can just flip the visibility flag and move on
+            if (!job.isRunning())
+            {
+                try {
+                    job.setVisible(Boolean.FALSE);
+                    
+                    job.addEvent(new JobEvent(
+                            JobEventType.DELETED.name(), 
+                            "Job was deleted by user " + invokingUsername,
+                            invokingUsername));
+                    
+                    JobDao.persist(job);
+                }
+                catch (Throwable e) {
+                    throw new JobException("Failed to update job " + job.getUuid() + ".", e);
+                }
+            }
+            // otherwise, we need to attempt to kill the remote job
+            else
+            {
+                JobKiller killer = null;
+                try {
+                    killer = JobKillerFactory.getInstance(job);
+                    killer.attack();
+                } 
+                catch (SystemUnavailableException e) {
+                    throw new JobTerminationException("Failed to stop job " + job.getUuid() + 
+                            ". Execution system is unavailable", e);
+                }
+                catch (RemoteExecutionException e) {
+                    throw new JobTerminationException("Failed to stop " + job.getUuid()
+                            + " at user's request. An error occurred communicating "
+                            + "with the remote host", e);
+                }
+                catch (JobTerminationException e) {
+                    throw e;
+                }
+                catch (Throwable t) {
+                    throw new JobException("Unexpected error stopping job " + job.getUuid() + 
+                            " at user's request.", t);
+                }
+                finally {
+                    job.setVisible(Boolean.FALSE);
+                    job.setStatus(JobStatusType.STOPPED, "Job stopped by user " + invokingUsername);
+                    
+                    Date jobHiddenDate = new DateTime().toDate();
+                    job.setLastUpdated(jobHiddenDate);
+                    job.setEndTime(jobHiddenDate);
+                    
+                    job.addEvent(new JobEvent(
+                            JobEventType.DELETED.name(), 
+                            "Job was deleted by user " + invokingUsername,
+                            invokingUsername));
+                    
+                    JobDao.persist(job);
+                    
+                    // Interrupt the worker thread that might be processing this job now.
+                    StopJobMessage message = new StopJobMessage(job.getName(), job.getUuid(), job.getTenantId());
+                    try {TopicMessageSender.sendJobMessage(message);}
+                    catch (Exception e) {
+                        String msg = "Unable to send job interrupt message: " + message.toString();
+                        log.error(msg, e);
+                    }
+                }
+            }
+        }
+        
+        return job;
+    }
 	/**
 	 * Updates the status of a job, updates the timestamps as appropriate
 	 * based on the status, and writes a new JobEvent to the job's history.
@@ -635,9 +617,6 @@
 	public static void archive(Job job)
 	throws SystemUnavailableException, SystemUnknownException, JobException
 	{
-		// flag to ignore deleting of archiving folder in the event of a race condition
-		boolean skipCleanup = false;
-
 		ExecutionSystem executionSystem = (ExecutionSystem) new SystemDao().findBySystemId(job.getSystem());
 
 		if (executionSystem == null || !executionSystem.isAvailable() || !executionSystem.getStatus().equals(SystemStatusType.UP))
@@ -866,7 +845,6 @@
 			}
 		}
 		catch (StaleObjectStateException e) {
-			skipCleanup = true;
 			log.error(e);
 			throw e;
 		}
