/**
 *
 */
package org.iplantc.service.jobs.managers;

import java.io.File;
import java.io.IOException;
import java.util.ArrayList;
import java.util.Arrays;
import java.util.Date;
import java.util.HashMap;
import java.util.List;
import java.util.Map;

import org.apache.commons.io.FileUtils;
import org.apache.commons.lang.StringUtils;
import org.apache.log4j.Logger;
import org.hibernate.StaleObjectStateException;
import org.hibernate.UnresolvableObjectException;
import org.iplantc.service.apps.dao.SoftwareDao;
import org.iplantc.service.apps.model.Software;
import org.iplantc.service.apps.model.SoftwareInput;
import org.iplantc.service.apps.model.SoftwareParameter;
import org.iplantc.service.apps.util.ServiceUtils;
import org.iplantc.service.common.util.TimeUtils;
import org.iplantc.service.jobs.Settings;
import org.iplantc.service.jobs.dao.JobDao;
import org.iplantc.service.jobs.dao.JobEventDao;
import org.iplantc.service.jobs.exceptions.JobDependencyException;
import org.iplantc.service.jobs.exceptions.JobException;
import org.iplantc.service.jobs.exceptions.JobProcessingException;
import org.iplantc.service.jobs.exceptions.JobTerminationException;
import org.iplantc.service.jobs.managers.killers.JobKiller;
import org.iplantc.service.jobs.managers.killers.JobKillerFactory;
import org.iplantc.service.jobs.model.Job;
import org.iplantc.service.jobs.model.JobEvent;
import org.iplantc.service.jobs.model.JobUpdateParameters;
import org.iplantc.service.jobs.model.enumerations.JobEventType;
import org.iplantc.service.jobs.model.enumerations.JobStatusType;
import org.iplantc.service.jobs.phases.TopicMessageSender;
import org.iplantc.service.jobs.phases.queuemessages.StopJobMessage;
import org.iplantc.service.jobs.queue.ZombieJobWatch;
import org.iplantc.service.jobs.util.Slug;
import org.iplantc.service.remote.exceptions.RemoteExecutionException;
import org.iplantc.service.systems.dao.SystemDao;
import org.iplantc.service.systems.exceptions.SystemUnavailableException;
import org.iplantc.service.systems.exceptions.SystemUnknownException;
import org.iplantc.service.systems.model.BatchQueue;
import org.iplantc.service.systems.model.ExecutionSystem;
import org.iplantc.service.systems.model.RemoteSystem;
import org.iplantc.service.systems.model.enumerations.SystemStatusType;
import org.iplantc.service.transfer.RemoteDataClient;
import org.iplantc.service.transfer.RemoteFileInfo;
import org.iplantc.service.transfer.URLCopy;
import org.iplantc.service.transfer.dao.TransferTaskDao;
import org.iplantc.service.transfer.exceptions.RemoteDataException;
import org.iplantc.service.transfer.exceptions.TransferException;
import org.iplantc.service.transfer.model.TransferTask;
import org.iplantc.service.transfer.model.enumerations.TransferStatusType;
import org.joda.time.DateTime;

import com.fasterxml.jackson.core.JsonProcessingException;
import com.fasterxml.jackson.databind.JsonNode;
import com.fasterxml.jackson.databind.ObjectMapper;
import com.fasterxml.jackson.databind.node.ArrayNode;

/**
 * @author dooley
 *
 */
/**
 * @author dooley
 *
 */
public class JobManager {
	private static final Logger	log	= Logger.getLogger(JobManager.class);

	/**
	 * Returns the {@link ExecutionSystem} for the given {@code job}.
	 * @param job
	 * @return a valid exection system or null of it no longer exists.
	 */
	public static ExecutionSystem getJobExecutionSystem(Job job) throws SystemUnavailableException {
	    RemoteSystem jobExecutionSystem = new SystemDao().findBySystemId(job.getSystem());
	    if (jobExecutionSystem == null) {
	        throw new SystemUnavailableException("Job execution system "
                    + job.getSystem() + " is not currently available");
	    } else {
	        return (ExecutionSystem)jobExecutionSystem;
	    }
	}

	/**
     * Returns the {@link Software} for the given {@code job}.
     * @param job
     * @return a valid {@link Software} object or null of it no longer exists.
     */
    public static Software getJobSoftwarem(Job job) {
        return SoftwareDao.getSoftwareByUniqueName(job.getSoftwareName());
    }

	/**
	 * Removes the job work directory in the event staging fails too many times.
	 *
	 * @param job
	 * @throws SystemUnavailableException
	 * @throws JobException
	 */
	public static Job deleteStagedData(Job job) throws JobException
	{
		ExecutionSystem system = (ExecutionSystem) new SystemDao().findBySystemId(job.getSystem());

		if (system == null || !system.isAvailable() || !system.getStatus().equals(SystemStatusType.UP))
		{
			throw new JobException("System " + system.getName() + " is not available for staging.");
		}

		if (log.isDebugEnabled())
		    log.debug("Cleaning up staging directory for failed job " + job.getUuid());
		job = JobManager.updateStatus(job, JobStatusType.STAGING_INPUTS, "Cleaning up remote work directory.");

		ExecutionSystem remoteExecutionSystem = null;
		RemoteDataClient remoteExecutionDataClient = null;
		String remoteWorkPath = null;
        try
		{
			// copy to remote execution work directory
			remoteExecutionSystem = (ExecutionSystem)new SystemDao().findBySystemId(job.getSystem());
			remoteExecutionDataClient = remoteExecutionSystem.getRemoteDataClient(job.getInternalUsername());
			remoteExecutionDataClient.authenticate();

			Software software = SoftwareDao.getSoftwareByUniqueName(job.getSoftwareName());

			if (!StringUtils.isEmpty(software.getExecutionSystem().getScratchDir())) {
				remoteWorkPath = software.getExecutionSystem().getScratchDir();
			} else if (!StringUtils.isEmpty(software.getExecutionSystem().getWorkDir())) {
				remoteWorkPath = software.getExecutionSystem().getWorkDir();
			}

			if (!StringUtils.isEmpty(remoteWorkPath)) {
				if (!remoteWorkPath.endsWith("/")) remoteWorkPath += "/";
			} else {
				remoteWorkPath = "";
			}

			remoteWorkPath += job.getOwner() +
					"/job-" + job.getUuid() + "-" + Slug.toSlug(job.getName());

			if (remoteExecutionDataClient.doesExist(remoteWorkPath))
			{
				remoteExecutionDataClient.delete(remoteWorkPath);
				if (log.isDebugEnabled())
				    log.debug("Successfully deleted remote work directory " + remoteWorkPath + " for failed job " + job.getUuid());
				job = JobManager.updateStatus(job, JobStatusType.STAGING_INPUTS, "Completed cleaning up remote work directory.");
			} else {
			    if (log.isDebugEnabled())
			        log.debug("Skipping deleting remote work directory " + remoteWorkPath + " for failed job " + job.getUuid() + ". Directory not present.");
				job = JobManager.updateStatus(job, JobStatusType.STAGING_INPUTS, "Completed cleaning up remote work directory.");
			}

			return job;
		}
		catch (RemoteDataException e) {
			throw new JobException(e.getMessage(), e);
		}
		catch (Exception e)
		{
			throw new JobException("Failed to delete remote work directory " + remoteWorkPath, e);
		}
		finally
		{
			try { remoteExecutionDataClient.disconnect(); } catch (Exception e) {}
		}
	}

	/**
	 * Kills a running job by updating its status and using the remote
	 * scheduler command and local id to stop it forcefully.
	 *
	 * @param job
	 * @throws Exception
	 */
	public static Job kill(Job job) throws Exception
	{
		if (!JobStatusType.hasQueued(job.getStatus()) || job.getStatus() == JobStatusType.ARCHIVING)
		{
			// if it's not in queue, just update the status.
			job = stopRunningJob(job, "Job cancelled by user.");
			return job;
		}
		else if (!job.isRunning())
		{
			// nothing to be done for jobs that are not running
			return job;
		}
		else
		{
		    JobKiller killer = null;

			int retries = 0;
			while (retries < Settings.MAX_SUBMISSION_RETRIES)
			{
			    try
                {
                    log.debug("Attempt " + (retries+1) + " to kill job " + job.getUuid() +
                            " and clean up assets");

                    killer = JobKillerFactory.getInstance(job);
                    killer.attack();

                    log.debug("Successfully killed remaining processes of job " + job.getUuid());

                    job = JobManager.updateStatus(job, JobStatusType.FAILED,
                            "Successfully killed remote job process.");

                    return job;
                }
			    catch (SystemUnavailableException  e) {
			    	
			    	String message = "Failed to kill job " + job.getUuid()
                            + " identified by id " + job.getLocalJobId() + " on " + job.getSystem()
                            + ". The system is currently unavailable.";

                    log.debug(message);
                    
                    job = JobManager.updateStatus(job, job.getStatus(), "Failed to kill job "
                            + " identified by id " + job.getLocalJobId() + " on " + job.getSystem()
                            + " Response from " + job.getSystem() + ": " + e.getMessage());

                    throw new JobTerminationException(message, e);
			    }
                catch (RemoteExecutionException e) {

                    job = killer.getJob();

                    String message = "Failed to kill job " + job.getUuid()
                            + " identified by id " + job.getLocalJobId() + " on " + job.getSystem()
                            + " Response from " + job.getSystem() + ": " + e.getMessage();

                    log.debug(message);

                    job = JobManager.updateStatus(job, JobStatusType.FAILED, "Failed to kill job "
                            + " identified by id " + job.getLocalJobId() + " on " + job.getSystem()
                            + " Response from " + job.getSystem() + ": " + e.getMessage());

                    throw new JobTerminationException(message, e);
                }
                catch (JobTerminationException e) {

                    retries++;

                    job = killer.getJob();

                    String message = "Failed to kill job " + job.getUuid() +
                            " on attempt " + retries + ". Response from " + job.getSystem() + ": " + e.getMessage();

                    log.debug(message);

                    job = JobManager.updateStatus(job, job.getStatus(), message);

                    if (retries == Settings.MAX_SUBMISSION_RETRIES) {

                        message = "Failed to kill job " + job.getUuid() +
                                " after " + retries + "  attempts. Terminating job.";

                        log.debug(message);

                        job = JobManager.updateStatus(job, JobStatusType.FAILED, message);

                        return job;
                    }
                }

			}

			// Occasionally the status check will have run or the job will actually complete
			// prior to this being called. That will invalidate the current object. Here we
			// refresh with job prior to updating the status so we don't get a stale state
			// exception.
			job = stopRunningJob(job, null);
			return job;
		}
	}

	/** Stop a running job by doing the following: 
	 * 
	 *     1. Change the job status
	 *     2. Cancel transfers
	 *     3. Interrupt the job's worker thread
	 * 
	 * @param job to the job to be stopped
	 * @param stopMsg a custom message saved with the status change or 
	 *         null to save the standard message
	 * @return the refreshed job object
	 * @throws JobException on error
	 */
	private static Job stopRunningJob(Job job, String stopMsg) throws JobException
	{
	    // ----- Update the job status.
	    if (stopMsg == null) stopMsg = JobStatusType.STOPPED.getDescription();
        job = JobManager.updateStatus(job, JobStatusType.STOPPED, stopMsg);

        // ----- Cancel transfers.
        for (JobEvent event: job.getEvents()) {
            if (event.getTransferTask() != null)
            {
                if (event.getTransferTask().getStatus() == TransferStatusType.PAUSED ||
                        event.getTransferTask().getStatus() == TransferStatusType.QUEUED ||
                        event.getTransferTask().getStatus() == TransferStatusType.RETRYING ||
                        event.getTransferTask().getStatus() == TransferStatusType.TRANSFERRING) {
                    try {
                        TransferTaskDao.cancelAllRelatedTransfers(event.getTransferTask().getId());
                    } catch (Exception e ) {
                        log.error("Failed to cancel transfer task " +
                                event.getTransferTask().getUuid() + " while stopping job " +
                                job.getUuid(), e);
                    }
                }
            }
        }
        
        // ----- Interrupt the job's worker thread.
        StopJobMessage message = new StopJobMessage(job.getName(), job.getUuid(), job.getTenantId());
        try {TopicMessageSender.sendJobMessage(message);}
        catch (Exception e) {
            String msg = "Unable to send job interrupt message: " + message.toString();
            log.error(msg, e);
        }

        return job;
	}
	
	/**
	 * Sets {@link Job#setVisible(Boolean)} to true and
	 * updates the timestamp. A {@link JobEventType#RESTORED} event
	 * is thrown.
	 *
	 * @param jobId
	 * @throws JobException
	 */
	public static Job restore(long jobId, String invokingUsername) throws JobTerminationException, JobException
	{
		Job job = null; 
				
		try {
			job = JobDao.getById(jobId);
		
			if ((job != null) && !job.isVisible()) {
				try {
				    // Update visible flag.
				    JobUpdateParameters jobUpdateParameters = new JobUpdateParameters();
				    jobUpdateParameters.setVisible(true);
					JobDao.update(job, jobUpdateParameters);
					
					// Add event to job.
					job.addEvent(new JobEvent(
							JobEventType.RESTORED.name(), 
							"Job was restored by " + invokingUsername,
							invokingUsername));
					
					return job;
				}
				catch (Throwable e) {
					throw new JobException("Failed to restore job " + job.getUuid() + ".", e);
				}
			}
			else {
				throw new JobException("Job is already visible.");
			}
		}
		catch (UnresolvableObjectException e) {
			throw new JobException("Unable to restore job. If this persists, please contact your tenant administrator.", e);
		}
		catch (JobException e) {
			throw e;
		}
	}

<<<<<<< HEAD
    /**
     * Sets the job's visibility attribute to false and
     * updates the timestamp. A {@link JobEventType#DELETED} event
     * is thrown. If the job was running, a {@link JobEventType#STOPPED} event
     * is also thrown.
     *
     * @param jobId
     * @throws JobException
     */
    public static Job hide(long jobId, String invokingUsername) throws JobTerminationException, JobException
    {
        Job job = JobDao.getById(jobId);
        
        // make sure the job is visible
        if (job.isVisible()) {
            
            // if the job isn't running, we can just flip the visibility flag and move on
            if ((job != null) && !job.isRunning())
            {
                try {
                    // Update visible flag.
                    JobUpdateParameters jobUpdateParameters = new JobUpdateParameters();
                    jobUpdateParameters.setVisible(false);
                    JobDao.update(job, jobUpdateParameters);
                    
                    // Add event to job.
                    job.addEvent(new JobEvent(
                            JobEventType.DELETED.name(), 
                            "Job was deleted by user " + invokingUsername,
                            invokingUsername));
                }
                catch (Throwable e) {
                    throw new JobException("Failed to update job " + job.getUuid() + ".", e);
                }
            }
            // otherwise, we need to attempt to kill the remote job
            else
            {
                JobKiller killer = null;
                try {
                    killer = JobKillerFactory.getInstance(job);
                    killer.attack();
                } 
                catch (SystemUnavailableException e) {
                    throw new JobTerminationException("Failed to stop job " + job.getUuid() + 
                            ". Execution system is unavailable", e);
                }
                catch (RemoteExecutionException e) {
                    throw new JobTerminationException("Failed to stop " + job.getUuid()
                            + " at user's request. An error occurred communicating "
                            + "with the remote host", e);
                }
                catch (JobTerminationException e) {
                    throw e;
                }
                catch (Throwable t) {
                    throw new JobException("Unexpected error stopping job " + job.getUuid() + 
                            " at user's request.", t);
                }
                finally {
                    // Update visible flag and status.
                    JobUpdateParameters jobUpdateParameters = new JobUpdateParameters();
                    jobUpdateParameters.setVisible(false);
                    jobUpdateParameters.setStatus(JobStatusType.STOPPED);
                    jobUpdateParameters.setErrorMessage("Job stopped by user " + invokingUsername);
                    
                    // Update dates.
                    Date jobHiddenDate = new DateTime().toDate();
                    jobUpdateParameters.setLastUpdated(jobHiddenDate);
                    jobUpdateParameters.setEndTime(jobHiddenDate);
                    JobDao.update(job, jobUpdateParameters);
                    
                    // Add event to job.
                    job.addEvent(new JobEvent(
                            JobEventType.DELETED.name(), 
                            "Job was deleted by user " + invokingUsername,
                            invokingUsername));
                    
                    // Interrupt the worker thread that might be processing this job now.
                    StopJobMessage message = new StopJobMessage(job.getName(), job.getUuid(), job.getTenantId());
                    try {TopicMessageSender.sendJobMessage(message);}
                    catch (Exception e) {
                        String msg = "Unable to send job interrupt message: " + message.toString();
                        log.error(msg, e);
                    }
                }
            }
        }
        
        return job;
    }
=======
	/**
	 * Sets the job's visibility attribute to false and
	 * updates the timestamp. A {@link JobEventType#DELETED} event
	 * is thrown. If the job was running, a {@link JobEventType#STOPPED} event
	 * is also thrown.
	 *
	 * @param jobId
	 * @throws JobException
	 */
	public static Job hide(long jobId, String invokingUsername) throws JobTerminationException, JobException
	{
		Job job = JobDao.getById(jobId);
		
		// make sure the job is visible
		if (job.isVisible()) {
			
			// if the job isn't running, we can just flip the visibility flag and move on
			if (!job.isRunning())
			{
				try {
					job.setVisible(Boolean.FALSE);
					
					job.addEvent(new JobEvent(
							JobEventType.DELETED.name(), 
							"Job was deleted by user " + invokingUsername,
							invokingUsername));
					
					JobDao.persist(job);
				}
				catch (Throwable e) {
					throw new JobException("Failed to update job " + job.getUuid() + ".", e);
				}
			}
			// otherwise, we need to attempt to kill the remote job
			else
			{
				JobKiller killer = null;
				try {
					killer = JobKillerFactory.getInstance(job);
					killer.attack();
				} 
				catch (SystemUnavailableException e) {
					throw new JobTerminationException("Failed to stop job " + job.getUuid() + 
							". Execution system is unavailable.", e);
				}
				catch (RemoteExecutionException e) {
					throw new JobTerminationException("Failed to stop " + job.getUuid()
							+ " at user's request. An error occurred communicating "
							+ "with the remote host", e);
				}
				catch (JobTerminationException e) {
					throw e;
				}
				catch (Throwable t) {
					throw new JobException("Unexpected error stopping job " + job.getUuid() + 
							" at user's request.", t);
				}
				finally {
					job.setVisible(Boolean.FALSE);
					job.setStatus(JobStatusType.STOPPED, "Job stopped by user " + invokingUsername);
					
					Date jobHiddenDate = new DateTime().toDate();
					job.setLastUpdated(jobHiddenDate);
					job.setEndTime(jobHiddenDate);
					
					job.addEvent(new JobEvent(
							JobEventType.DELETED.name(), 
							"Job was deleted by user " + invokingUsername,
							invokingUsername));
					
					JobDao.persist(job);
				}
			}
		}
		
		return job;
	}

>>>>>>> eb47c04c
	/**
	 * Updates the status of a job, updates the timestamps as appropriate
	 * based on the status, and writes a new JobEvent to the job's history.
	 * 
	 * If present, the optional extraUpdates object can contain updates to job fields
	 * other than the status field.  These updates will be applied in the same 
	 * transaction as the status update if that update is actually performed.  The
	 * method's status parameter takes precedence over a status setting in the 
	 * extraUpdates object.
	 *
	 * @param job
	 * @param status
	 * @param extraUpdates optional update parameters other than status
	 * @throws JobException
	 */
	public static Job updateStatus(Job job, JobStatusType status, JobUpdateParameters... extraUpdates)
			throws JobException
	{
		return updateStatus(job, status, status.getDescription(), extraUpdates);
	}

    /**
     * Updates the status of a job, its timestamps, and writes a new
     * JobEvent to the job's history with the given status and message.
     *
     * If present, the optional extraUpdates object can contain updates to job fields
     * other than the status and errorMessage fields.  These updates will be applied in 
     * the same transaction as the status update if that update is actually performed.  
     * The method's status and error message parameters take precedence over settings of
     * those field in the extraUpdates object.
     *
     * @param job
     * @param status
     * @param errorMessage
     * @param extraUpdates optional update parameters other than status and errorMessage
     * @return Updated job object
     * @throws JobException
     */
    public static Job updateStatus(Job job, JobStatusType status, String errorMessage, 
                                   JobUpdateParameters... extraUpdates)
    throws JobException
    {
        // The called method determine if the event gets sent.
        JobEvent event = new JobEvent(job, status, errorMessage, job.getOwner());
        return updateStatus(job, status, event, extraUpdates);
    }

	/**
	 * Updates the status of a job, its timestamps, and writes a new
	 * JobEvent to the job's history with the given status and message.
	 *
     * This method and JobDao.update() comprise the two ways that status updates
     * can be safely performed.  This method calls JobManager.update(), which  
     * is ultimately responsible for validating status changes and locking
     * the job record during status transitions.  Use this method if you require 
     * visibility and event processing; use JobDao.update() if you only need
     * to update a job record and don't want side-effects.
     *   
     * If present, the optional extraUpdates object can contain updates to job fields
     * other than the status field.  These updates will be applied in the same 
     * transaction as the status update if that update is actually performed.  The
     * method's status parameter takes precedence over a status setting in the 
     * extraUpdates object; the event's description field takes precedence over
     * an errorMessage setting in the extraUpdates object.
     *
	 * @param job
	 * @param status
	 * @param event
	 * @param extraUpdates optional update parameters other than status and errorMessage
	 * @return Updated job object
	 * @throws JobException
	 */
	public static Job updateStatus(Job job, JobStatusType status, JobEvent event, 
	                               JobUpdateParameters... extraUpdates)
	throws JobException
	{
	    // ----------------- Initialize Parms ----------------------
	    // Create a new parms object if the user did not provide one.
        JobUpdateParameters parms;
        if (extraUpdates.length > 0) parms = extraUpdates[0];
          else parms = new JobUpdateParameters();
        
        // ----------------- Job Processing ------------------------ 
	    // Determine if the status and message have changed on visible jobs.
	    if (job.isVisible() &&
	        ((status != job.getStatus()) ||
	        !StringUtils.equals(job.getErrorMessage(), event.getDescription())))
	    {
	        // We only change the status on visible jobs 
	        // when the status or message has changed.
	        parms.setStatus(status);
	        parms.setErrorMessage(event.getDescription());
	    }
	    else 
	    {
            // Avoid conflicting signals between explicit 
            // and implicit method parameters when we do
	        // not want the status or message updated. 
            parms.unsetStatus();
            parms.unsetErrorMessage();
	    }
	    
        // Always update dates and timestamps without overwriting existing ones.
        assignStatusDates(job, parms, status);
        
        // Write the job record and read it back.  If the status was changed
        // and the transition is not legal, an exception will be thrown.
        JobDao.update(job, parms);
        
        // ----------------- Event Processing ---------------------- 
        // Either process the event or simply record it 
        // depending on whether the job is deleted.
        if (job.isVisible()) job.addEvent(event);
            else 
            {
                // Indicate that event is ignored before recording it.
                event.setDescription(event.getDescription() + 
                        " Event will be ignored because job has been deleted.");
                JobEventDao.persist(event);
            }
	    
        // Return updated job object.
		return job;
	}
	
    /** Set various job date fields when changing status.  Date fields
     * in the update parameter are assigned based on the new status and
     * whether the job already has the field assigned.  If the job has
     * a timestamp field assigned, this method will NOT attempt to update
     * it to avoid overwriting a previously assigned value in the database. 
     * 
     * @param job the job who timestamps are not to be overwritten or rewrittens
     * @param jobParms the job update parameter specified how to update the job record
     * @param status the new status being assigned to the job
     */
    private static void assignStatusDates(Job job, JobUpdateParameters jobParms, 
                                          JobStatusType status)
    {
        // Get current timestamp.
        Date date = new DateTime().toDate();
        
        // Make sure the lastUpdated time was always explicitly set.
        if (!jobParms.isLastUpdatedFlag()) jobParms.setLastUpdated(date);
        
        // Determine if any of the other timestamps should be updated.
        // Don't overwrite timestamps already in the job unless explicitly
        // set in the parameter object.
        switch (status)
        {
            case QUEUED:
                if ((job.getSubmitTime() == null) && !jobParms.isSubmitTimeFlag()) 
                    jobParms.setSubmitTime(date);
                break;
                
            case RUNNING:
                if ((job.getStartTime() == null) && !jobParms.isStartTimeFlag())
                    jobParms.setStartTime(date);
                break;
                
            case FINISHED:
            case KILLED:
            case STOPPED:
            case FAILED:
                if ((job.getEndTime() == null) && !jobParms.isEndTimeFlag())
                    jobParms.setEndTime(date);
                break;
                
            default:
                break;
        }
    }
    
	/**
	 * This method attempts to archive a job's output by retrieving the
	 * .agave.archive shadow file from the remote job directory and staging
	 * everything not in there to the user-supplied Job.archivePath on the
	 * Job.archiveSystem
	 *
	 * @param job
	 * @throws SystemUnavailableException
	 * @throws SystemUnknownException
	 * @throws JobException
	 */
	public static void archive(Job job)
	throws SystemUnavailableException, SystemUnknownException, JobException
	{
		ExecutionSystem executionSystem = (ExecutionSystem) new SystemDao().findBySystemId(job.getSystem());

		if (executionSystem == null || !executionSystem.isAvailable() || !executionSystem.getStatus().equals(SystemStatusType.UP))
		{
			throw new SystemUnavailableException("Job execution system " + executionSystem.getSystemId() + " is not available.");
		}

		if (log.isDebugEnabled())
		    log.debug("Beginning archive inputs for job " + job.getUuid() + " " + job.getName());

		RemoteDataClient archiveDataClient = null;
		RemoteDataClient executionDataClient = null;
		RemoteSystem remoteArchiveSystem = null;

		// we should be able to archive from anywhere. Given that we can stage in condor
		// job data from remote systems, we should be able to stage it out as well. At
		// this point we are guaranteed that the worker running this bit of code has
		// access to the job output folder. The RemoteDataClient abstraction will handle
		// the rest.
		File archiveFile = null;
		try
		{
			try
			{
				executionDataClient = executionSystem.getRemoteDataClient(job.getInternalUsername());
				executionDataClient.authenticate();
			}
			catch (Exception e)
			{
				throw new JobException("Failed to authenticate to the execution system "
						+ executionSystem.getSystemId());
			}

			// copy remote archive file to temp space
			String remoteArchiveFile = job.getWorkPath() + File.separator + ".agave.archive";

			String localArchiveFile = FileUtils.getTempDirectoryPath() + File.separator +
					"job-" + job.getUuid() + "-" + System.currentTimeMillis();

			// pull remote .archive file and parse it for a list of paths relative
			// to the job.workDir to exclude from archiving. Generally this will be
			// the application binaries, but the app itself may have added or removed
			// things from this file, so we need to process it anyway.
			List<String> jobFileList = new ArrayList<String>();
			try
			{
				if (executionDataClient.doesExist(remoteArchiveFile))
				{
					executionDataClient.get(remoteArchiveFile, localArchiveFile);

					// read it in to find the original job files
					archiveFile = new File(localArchiveFile);
					if (archiveFile.exists())
					{
						if (archiveFile.isFile())
						{
							jobFileList.addAll(FileUtils.readLines(archiveFile));
						}
						else
						{
							archiveFile = new File(localArchiveFile, ".agave.archive");
							if (archiveFile.exists() && archiveFile.isFile()) {
								jobFileList.addAll(FileUtils.readLines(archiveFile));
							}
						}
					}
				}
				else
				{
				    if (log.isDebugEnabled())
				        log.debug("No archive file found for job " + job.getUuid() + " on system " +
							executionSystem.getSystemId() + " at " + remoteArchiveFile +
							". Entire job directory will be archived.");
					job = JobManager.updateStatus(job, JobStatusType.ARCHIVING,
							"No archive file found. Entire job directory will be archived.");
				}
			}
			catch (Exception e)
			{
			    if (log.isDebugEnabled())
			        log.debug("Unable to parse archive file for job " + job.getUuid() + " on system " +
						executionSystem.getSystemId() + " at " + remoteArchiveFile +
						". Entire job directory will be archived.");
				JobManager.updateStatus(job, JobStatusType.ARCHIVING,
						"Unable to parse job archive file. Entire job directory will be archived.");
			}

			remoteArchiveSystem = job.getArchiveSystem();

			if (remoteArchiveSystem == null)
			{
				throw new SystemUnknownException("Unable to archive job output. No archive system could be found.");
			}
			else if (!remoteArchiveSystem.isAvailable() || !remoteArchiveSystem.getStatus().equals(SystemStatusType.UP))
			{
				throw new SystemUnavailableException("Unable to archive job output from system " +
						remoteArchiveSystem.getSystemId() + ". The system is currently unavailable.");
			}
			else
			{
				try
				{
					archiveDataClient = remoteArchiveSystem.getRemoteDataClient(job.getInternalUsername());
					archiveDataClient.authenticate();
				}
				catch (Exception e)
				{
					throw new JobException("Failed to authenticate to the archive system "
							+ remoteArchiveSystem.getSystemId(), e);
				}
			}

			try
			{
				if (!archiveDataClient.doesExist(job.getArchivePath())) {
					archiveDataClient.mkdirs(job.getArchivePath());
					if (archiveDataClient.isPermissionMirroringRequired() && StringUtils.isEmpty(job.getInternalUsername())) {
					    archiveDataClient.setOwnerPermission(job.getOwner(), job.getArchivePath(), true);
                    }
				}
			}
			catch (Exception e)
			{
				throw new JobException("Failed to create archive directory "
						+ job.getArchivePath() + " on " + remoteArchiveSystem.getSystemId(), e);
			}

			// read in remote job work directory listing
			List<RemoteFileInfo> outputFiles = null;
			try
			{
				outputFiles = executionDataClient.ls(job.getWorkPath());
			}
			catch (Exception e) {
				throw new JobException("Failed to retrieve directory listing of "
						+ job.getWorkPath() + " from " + executionSystem.getSystemId(), e);
			}

			// iterate over the work folder and archive everything that wasn't
			// listed in the archive file. We use URL copy here to abstract the
			// third party transfer we would like to do. If possible, URLCopy will
			// do a 3rd party transfer. When not possible, such as when we're going
			// cross-protocol, it will proxy the transfer.
			TransferTask rootTask = new TransferTask(
					"agave://" + job.getSystem() + "/" + job.getWorkPath(),
					"agave://" + job.getArchiveSystem().getSystemId() + "/" +job.getArchivePath(),
					job.getOwner(),
					null,
					null);
			TransferTaskDao.persist(rootTask);

			// Add an event to the job.
			job.addEvent(new JobEvent(
					job.getStatus(),
					"Archiving " + rootTask.getSource() + " to " + rootTask.getDest(),
					rootTask,
					job.getOwner()));

			for (RemoteFileInfo outputFile: outputFiles)
			{
			    JobDao.refresh(job);

			    if (job.getStatus() != JobStatusType.ARCHIVING) break;

				if (StringUtils.equals(outputFile.getName(), ".") || StringUtils.equals(outputFile.getName(), "..")) continue;

				String workFileName = job.getWorkPath() + File.separator + outputFile.getName();
				String archiveFileName = job.getArchivePath() + File.separator + outputFile.getName();
				if (!jobFileList.contains(outputFile.getName()))
				{
					final URLCopy urlCopy = new URLCopy(executionDataClient, archiveDataClient);
					TransferTask childTransferTask = new TransferTask(
							"agave://" + job.getSystem() + "/" + workFileName,
							"agave://" + job.getArchiveSystem().getSystemId() + "/" + archiveFileName,
							job.getOwner(),
							rootTask,
							rootTask);
					try
					{
						TransferTaskDao.persist(childTransferTask);
						urlCopy.copy(workFileName, archiveFileName, childTransferTask);
						rootTask.updateSummaryStats(childTransferTask);
						TransferTaskDao.persist(rootTask);
					}
					catch (TransferException e) {
						throw new JobException("Failed to archive file " + workFileName +
								" to " + childTransferTask.getDest() +
								" due to an error persisting the transfer record.", e);
					}
					catch (Exception e) {
						throw new JobException("Failed to archive file " + workFileName +
								" to " + childTransferTask.getDest() +
								" due to an error during transfer ", e);
					}
				}
			}

			try
			{
			    if (job.getStatus() == JobStatusType.ARCHIVING) {
			        rootTask.setStatus(TransferStatusType.COMPLETED);
			    } else {
			        rootTask.setStatus(TransferStatusType.FAILED);
			    }

			    rootTask.setEndTime(new DateTime().toDate());

				TransferTaskDao.persist(rootTask);
			}
			catch (Exception e) {

			}

			// if it all worked as expected, then delete the job work directory
			try
			{
    				executionDataClient.delete(job.getWorkPath());
    			    JobManager.updateStatus(job, JobStatusType.ARCHIVING_FINISHED,
                            "Job archiving completed successfully.");
			}
			catch (Exception e) {
				log.error("Archiving of job " + job.getUuid() + " completed, "
					+ "but an error occurred deleting the remote work directory "
					+ job.getUuid(), e);
			}
		}
		catch (StaleObjectStateException e) {
			log.error(e);
			throw e;
		}
		catch (SystemUnavailableException e)
		{
			throw e;
		}
		catch (SystemUnknownException e)
		{
			throw e;
		}
		catch (JobException e)
		{
			throw e;
		}
		catch (Exception e) {
			throw new JobException("Failed to archive data due to internal failure.", e);
		}
		finally
		{
			// clean up the local archive file
			FileUtils.deleteQuietly(archiveFile);
			try {
				if (archiveDataClient.isPermissionMirroringRequired() && StringUtils.isEmpty(job.getInternalUsername())) {
					archiveDataClient.setOwnerPermission(job.getOwner(), job.getArchivePath(), true);
				}
			} catch (Exception e) {}
			try { archiveDataClient.disconnect(); } catch (Exception e) {}
			try { executionDataClient.disconnect(); } catch (Exception e) {}
		}
	}
	
	/**
	 * Takes an existing {@link Job} and sanitizes it for resubmission. During this process
	 * the {@link Job#archivePath}, {@link Job#archiveSystem}, etc. will be updated. In the 
	 * event that {@link SoftwareParameter} or {@link SoftwareInput} are no longer valid, the 
	 * job will fail to validate. This is a good thing as it ensures reproducibility. In 
	 * situations where reproducibility is not critical, the {@code ignoreInputConflicts} and 
	 * {@code ignoreParameterConflicts} flags can be set to true to update any hidden field 
	 * defaults or inject them if not previously present.
	 *
	 * @param originalJob the job to resubmit
	 * @param newJobOwner the owner of the new job
	 * @param newJobInternalUsername the internal username of the new job
	 * @param ignoreInputConflicts if true, ignore hidden input conflicts and update accordingly
	 * @param ignoreParameterConflicts if true, ignore hidden parameter conflicts and update accordingly
	 * @return a validated {@link Job} representing the resubmitted job with a unique id.
	 * @throws JobProcessingException
	 * @throws JsonProcessingException
	 * @throws IOException
	 */
	public static Job resubmitJob(Job originalJob, String newJobOwner, String newJobInternalUsername,
			boolean ignoreInputConflicts, boolean ignoreParameterConflicts)
	throws JobProcessingException, JsonProcessingException, IOException
	{
		boolean preserveNotifications = false;
		
		JobRequestProcessor processor = 
				new JobResubmissionRequestProcessor(newJobOwner, 
													newJobInternalUsername,
													ignoreInputConflicts,
													ignoreParameterConflicts,
													preserveNotifications);
		
		JsonNode originalJobJson = new ObjectMapper().readTree(originalJob.toJSON());
		
		Job newJob = processor.processJob(originalJobJson);
		
		return newJob;
	}

	/**
	 * Takes a JsonNode representing a job request and parses it into a job object.
	 *
	 * @param json a JsonNode containing the job request
	 * @return validated job object ready for submission
	 * @throws JobProcessingException
	 */
	public static Job processJob(JsonNode json, String username, String internalUsername)
	throws JobProcessingException
	{
		JobRequestProcessor processor = new JobRequestProcessor(username, internalUsername);
		return processor.processJob(json);
	}

	/**
	 * Takes a Form representing a job request and parses it into a job object. This is a
	 * stripped down, unstructured version of the other processJob method.
	 *
	 * @param json a JsonNode containing the job request
	 * @return validated job object ready for submission
	 * @throws JobProcessingException
	 */
	public static Job processJob(Map<String, Object> jobRequestMap, String username, String internalUsername)
	throws JobProcessingException
	{
		JobRequestProcessor processor = new JobRequestProcessor(username, internalUsername);
		return processor.processJob(jobRequestMap);
		
	}

	/**
	 * Finds queue on the given executionSystem that supports the given number of nodes and
	 * memory per node given.
	 *
	 * @param nodes a positive integer value or -1 for no limit
	 * @param processors positive integer value or -1 for no limit
	 * @param memory memory in GB or -1 for no limit
	 * @param requestedTime time in hh:mm:ss format
	 * @return a BatchQueue matching the given parameters or null if no match can be found
	 */
	public static BatchQueue selectQueue(ExecutionSystem executionSystem, Long nodes, Double memory, String requestedTime)
	{

		return selectQueue(executionSystem, nodes, memory, (long)-1, requestedTime);
	}

	/**
	 * Finds queue on the given executionSystem that supports the given number of nodes and
	 * memory per node given.
	 *
	 * @param nodes a positive integer value or -1 for no limit
	 * @param processors positive integer value or -1 for no limit
	 * @param memory memory in GB or -1 for no limit
	 * @param requestedTime time in hh:mm:ss format
	 * @return a BatchQueue matching the given parameters or null if no match can be found
	 */
	public static BatchQueue selectQueue(ExecutionSystem executionSystem, Long nodes, Double memory, Long processors, String requestedTime)
	{

		if (validateBatchSubmitParameters(executionSystem.getDefaultQueue(), nodes, processors, memory, requestedTime))
		{
			return executionSystem.getDefaultQueue();
		}
		else
		{
			BatchQueue[] queues = executionSystem.getBatchQueues().toArray(new BatchQueue[]{});
			Arrays.sort(queues);
			for (BatchQueue queue: queues)
			{
				if (queue.isSystemDefault())
					continue;
				else if (validateBatchSubmitParameters(queue, nodes, processors, memory, requestedTime))
					return queue;
			}
		}

		return null;
	}

	/**
	 * Validates that the queue supports the number of nodes, processors per node, memory and
	 * requestedTime provided. If any of these values are null or the given values exceed the queue
	 * limits, it returns false.
	 *
	 * @param queue the BatchQueue to check against
	 * @param nodes a positive integer value or -1 for no limit
	 * @param processors positive integer value or -1 for no limit
	 * @param memory memory in GB or -1 for no limit
	 * @param requestedTime time in hh:mm:ss format
	 * @return true if all the values are non-null and within the limits of the queue
	 */
	public static boolean validateBatchSubmitParameters(BatchQueue queue, Long nodes, Long processors, Double memory, String requestedTime)
	{
		if (queue == null ||
			nodes == null ||  nodes == 0 || nodes < -1 ||
			processors == null || processors == 0 || processors < -1 ||
			memory == null || memory == 0 || memory < -1 ||
			StringUtils.isEmpty(requestedTime) || StringUtils.equals("00:00:00", requestedTime))
		{
			return false;
		}

		if (queue.getMaxNodes() > 0 && queue.getMaxNodes() < nodes) {
			return false;
		}

		if (queue.getMaxProcessorsPerNode() > 0 && queue.getMaxProcessorsPerNode() < processors) {
			return false;
		}

		if (queue.getMaxMemoryPerNode() > 0 && queue.getMaxMemoryPerNode() < memory) {
			return false;
		}

		if (queue.getMaxRequestedTime() != null &&
				TimeUtils.compareRequestedJobTimes(queue.getMaxRequestedTime(), requestedTime) == -1)

		{
			return false;
		}

		return true;
	}

	/**
	 * Returns a map of all inputs needed to run the job comprised of the user-supplied
	 * inputs as well as the default values for hidden and unspecified, but required inputs.
	 * This is needed during staging and job submission because the original job submission
	 * may not contain all the inputs actually needed to run the job depending on whether
	 * or not there are hidden fields in the app description.
	 *
	 * @param job
	 * @return
	 * @throws JobException
	 */
	public static Map<String, String[]> getJobInputMap(Job job) throws JobException
	{
		try
		{
			Map<String, String[]> map = new HashMap<String, String[]>();

			JsonNode jobInputJson = job.getInputsAsJsonObject();
			Software software = SoftwareDao.getSoftwareByUniqueName(job.getSoftwareName());

			for (SoftwareInput input: software.getInputs())
			{
				if (jobInputJson.has(input.getKey()))
				{
					JsonNode inputJson = jobInputJson.get(input.getKey());
					String[] inputValues = null;
					if (inputJson == null || inputJson.isNull() || (inputJson.isArray() && inputJson.size() == 0))
					{
						// no inputs, don't even include it in the map
						continue;
					}
					else if (inputJson.isArray())
					{
						// should be an array of
						inputValues = ServiceUtils.getStringValuesFromJsonArray((ArrayNode)inputJson, false);
					}
					else
					{
						inputValues = new String[]{ inputJson.textValue() };
					}

					map.put(input.getKey(), inputValues);
				}
				else if (!input.isVisible())
 				{
					String[] inputValues = ServiceUtils.getStringValuesFromJsonArray(input.getDefaultValueAsJsonArray(), false);
					map.put(input.getKey(), inputValues);
 				}
			}

			return map;
		}
		catch (Throwable e)
		{
			throw new JobException("Unable to parse job and app inputs", e);
		}

	}

    /**
     * Determines whether the job has completed archiving and can thus
     * refer to the archive location for requests for its output data.
     *  TODO: fix this shit
     * @param job
     * @return
     * @throws JobException 
     */
    public static boolean isJobDataFullyArchived(Job job)
    {
        if (job.isArchiveOutput())
        {
            if (job.getStatus() == JobStatusType.ARCHIVING_FINISHED) {
                return true;
            }
            else if (job.getStatus() == JobStatusType.FINISHED) {
                try {
                    for (JobEvent event: JobEventDao.getByJobId(job.getId())) {
                        if (StringUtils.equalsIgnoreCase(event.getStatus(), JobStatusType.ARCHIVING_FINISHED.name())) {
                            return true;
                        }
                    }
                }
                catch (Exception e)
                {
                    // Log, swallow the exception, and then quit.
                    String msg = "Unable to access job events for job " + job.getId() + 
                                 " with unique id " + job.getUuid() + ".";
                    log.error(msg, e);
                }
            }
        }

        // anything else means the job failed, hasn't reached a point of
        // archiving, is in process, or something happened.
        return false;
    }
    
    /**
     * Determines whether the job ever began archiving
     * @param job
     * @return
     * @throws JobException 
     */
    public static boolean isJobDataPartiallyArchived(Job job) throws JobException
    {
        if (job.isArchiveOutput())
        {
            if (job.getStatus() == JobStatusType.ARCHIVING || 
            		job.getStatus() == JobStatusType.ARCHIVING_FINISHED || 
            		job.getStatus() == JobStatusType.ARCHIVING_FAILED) {
                return true;
            }
            else if (job.getStatus() == JobStatusType.FINISHED || 
            		job.getStatus() == JobStatusType.FAILED) {
                for (JobEvent event: JobEventDao.getByJobId(job.getId())) {
                    if (StringUtils.equalsIgnoreCase(event.getStatus(), JobStatusType.ARCHIVING.name())) {
                        return true;
                    }
                }
            }
        }

        // anything else means the job failed, hasn't reached a point of
        // archiving, is in process, or something happened.
        return false;
    }

	/**
	 * Rolls a {@link Job} back to the previously active state based on its current {@link JobStatusType}.
	 *  
	 * @param job the job to reset
	 * @param requestedBy the principal requesting the job be reset
	 * @throws JobException 
	 * @throws JobDependencyException 
	 */
	public static Job resetToPreviousState(Job job, String requestedBy) 
	throws JobException, JobDependencyException 
	{
		if (job == null) {
			throw new JobException("Job cannot be null");
		}
		
		ZombieJobWatch zombieJob = new ZombieJobWatch();
		Job updatedJob = null;
		try {
			updatedJob = zombieJob.rollbackJob(job, requestedBy);
			
			JobEvent event = new JobEvent("RESET", "Job was manually reset to " + 
					updatedJob.getStatus().name() + " by " + requestedBy, requestedBy);
			updatedJob.addEvent(event);
			
			return updatedJob;
		}
		catch (JobException e) {
			throw new JobException("Failed to reset job to previous state.", e);
		}
	}
}<|MERGE_RESOLUTION|>--- conflicted
+++ resolved
@@ -225,7 +225,7 @@
                     
                     job = JobManager.updateStatus(job, job.getStatus(), "Failed to kill job "
                             + " identified by id " + job.getLocalJobId() + " on " + job.getSystem()
-                            + " Response from " + job.getSystem() + ": " + e.getMessage());
+                            + ". Response from " + job.getSystem() + ": " + e.getMessage());
 
                     throw new JobTerminationException(message, e);
 			    }
@@ -376,7 +376,6 @@
 		}
 	}
 
-<<<<<<< HEAD
     /**
      * Sets the job's visibility attribute to false and
      * updates the timestamp. A {@link JobEventType#DELETED} event
@@ -422,7 +421,7 @@
                 } 
                 catch (SystemUnavailableException e) {
                     throw new JobTerminationException("Failed to stop job " + job.getUuid() + 
-                            ". Execution system is unavailable", e);
+                            ". Execution system is unavailable.", e);
                 }
                 catch (RemoteExecutionException e) {
                     throw new JobTerminationException("Failed to stop " + job.getUuid()
@@ -468,86 +467,6 @@
         
         return job;
     }
-=======
-	/**
-	 * Sets the job's visibility attribute to false and
-	 * updates the timestamp. A {@link JobEventType#DELETED} event
-	 * is thrown. If the job was running, a {@link JobEventType#STOPPED} event
-	 * is also thrown.
-	 *
-	 * @param jobId
-	 * @throws JobException
-	 */
-	public static Job hide(long jobId, String invokingUsername) throws JobTerminationException, JobException
-	{
-		Job job = JobDao.getById(jobId);
-		
-		// make sure the job is visible
-		if (job.isVisible()) {
-			
-			// if the job isn't running, we can just flip the visibility flag and move on
-			if (!job.isRunning())
-			{
-				try {
-					job.setVisible(Boolean.FALSE);
-					
-					job.addEvent(new JobEvent(
-							JobEventType.DELETED.name(), 
-							"Job was deleted by user " + invokingUsername,
-							invokingUsername));
-					
-					JobDao.persist(job);
-				}
-				catch (Throwable e) {
-					throw new JobException("Failed to update job " + job.getUuid() + ".", e);
-				}
-			}
-			// otherwise, we need to attempt to kill the remote job
-			else
-			{
-				JobKiller killer = null;
-				try {
-					killer = JobKillerFactory.getInstance(job);
-					killer.attack();
-				} 
-				catch (SystemUnavailableException e) {
-					throw new JobTerminationException("Failed to stop job " + job.getUuid() + 
-							". Execution system is unavailable.", e);
-				}
-				catch (RemoteExecutionException e) {
-					throw new JobTerminationException("Failed to stop " + job.getUuid()
-							+ " at user's request. An error occurred communicating "
-							+ "with the remote host", e);
-				}
-				catch (JobTerminationException e) {
-					throw e;
-				}
-				catch (Throwable t) {
-					throw new JobException("Unexpected error stopping job " + job.getUuid() + 
-							" at user's request.", t);
-				}
-				finally {
-					job.setVisible(Boolean.FALSE);
-					job.setStatus(JobStatusType.STOPPED, "Job stopped by user " + invokingUsername);
-					
-					Date jobHiddenDate = new DateTime().toDate();
-					job.setLastUpdated(jobHiddenDate);
-					job.setEndTime(jobHiddenDate);
-					
-					job.addEvent(new JobEvent(
-							JobEventType.DELETED.name(), 
-							"Job was deleted by user " + invokingUsername,
-							invokingUsername));
-					
-					JobDao.persist(job);
-				}
-			}
-		}
-		
-		return job;
-	}
-
->>>>>>> eb47c04c
 	/**
 	 * Updates the status of a job, updates the timestamps as appropriate
 	 * based on the status, and writes a new JobEvent to the job's history.
