--- conflicted
+++ resolved
@@ -5,6 +5,7 @@
 
 import java.math.BigInteger;
 import java.util.ArrayList;
+import java.util.Date;
 import java.util.List;
 import java.util.Map;
 
@@ -38,11 +39,8 @@
 import org.iplantc.service.jobs.model.dto.JobDTO;
 import org.iplantc.service.jobs.model.enumerations.JobStatusType;
 import org.iplantc.service.jobs.model.enumerations.PermissionType;
-<<<<<<< HEAD
+import org.iplantc.service.jobs.search.JobSearchFilter;
 import org.iplantc.service.jobs.statemachine.JobFSMUtils;
-=======
-import org.iplantc.service.jobs.search.JobSearchFilter;
->>>>>>> 17695bd4
 import org.joda.time.DateTime;
 
 /**
@@ -2271,7 +2269,7 @@
 	{
 		return JobDao.findMatching(username, searchCriteria, 0, Settings.DEFAULT_PAGE_SIZE);
 	}
-	
+
 	/**
 	 * Searches for jobs by the given user who matches the given set of 
 	 * parameters. Permissions are honored in this query.
@@ -2283,7 +2281,6 @@
 	 * @return
 	 * @throws JobException
 	 */
-	@SuppressWarnings("unchecked")
 	public static List<JobDTO> findMatching(String username,
 			Map<SearchTerm, Object> searchCriteria,
 			int offset, int limit) throws JobException
@@ -2490,6 +2487,7 @@
 		}
 	}
 	
+
 	public static int getJobWallTime(String uuid) throws JobException {
 		try
 		{
