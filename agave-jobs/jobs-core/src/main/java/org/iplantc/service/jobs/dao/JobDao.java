--- conflicted
+++ resolved
@@ -1579,7 +1579,7 @@
         buf.append("where ");
         buf.append("((");
         buf.append("j.status in ('PROCESSING_INPUTS', 'STAGING_INPUTS', 'STAGING_JOB', 'SUBMITTING', 'ARCHIVING') ");
-        buf.append("and NOW() > DATE_ADD(j.last_updated, INTERVAL 15 minute) ");
+        buf.append("and NOW() > DATE_ADD(j.last_updated, INTERVAL 45 minute) ");
         buf.append("and e.transfertask is not null ");
         buf.append(") or (");
         buf.append("j.status in ('PROCESSING_INPUTS', 'STAGING_JOB', 'SUBMITTING') ");
@@ -2132,7 +2132,6 @@
             // job_workers, and job_published published tables.
             HibernateUtil.commitTransaction();
         }
-<<<<<<< HEAD
         catch (Exception e) {
             // Rollback transaction.
             try {HibernateUtil.rollbackTransaction();}
@@ -2157,45 +2156,4 @@
         // Throw any held exception.
         if (delayedException != null) throw delayedException;
     }
-=======
-	    
-		Session session = null;
-		try
-		{
-			HibernateUtil.beginTransaction();
-			session = getSession();
-			session.clear();
-			session.disableFilter("jobTenantFilter");
-			
-			String sql ="SELECT j.id " + 
-						"FROM jobs j " +
-						"WHERE j.status in ('PROCESSING_INPUTS', 'STAGING_INPUTS', 'STAGING_JOB', 'SUBMITTING_JOB', 'SUBMITTING', 'ARCHIVING')  " + 
-						"	   AND NOW() > DATE_ADD(j.last_updated, INTERVAL 45 minute) " +  
-						"	   AND j.visible = 1 " + 
-						"	   AND j.tenant_id :excludetenant like :tenantId " + 
-						"ORDER BY j.last_updated ASC ";
-			
-			sql = StringUtils.replace(sql, ":excludetenant", excludeTenant ? "not" : "");
-			
-			List<BigInteger> jobIds = session.createSQLQuery(sql)
-					.setCacheable(false)
-					.setCacheMode(CacheMode.IGNORE)
-					.setString("tenantId", tenantId)
-					.list();
-			
-			return jobIds;
-		}
-		catch (StaleObjectStateException e) {
-			return null;
-		}
-		catch (Throwable e)
-		{
-			throw new JobException("Failed to retrieve zombie archiving jobs", e);
-		}
-		finally {
-			try { HibernateUtil.commitTransaction();} catch (Exception e) {}
-		}
-	}
-
->>>>>>> bb602a83
 }